<<<<<<< HEAD
This directory contains an example of the usage of POD and reduced models.
=======
This directory contains an example of the usage of POD and reduced models.

First Step: The run schript run.sh runs the simulation to produce python outputs in the out directory of the build_debug or build_release.
Second Step: In the corresponding debug/release folder execute the check_results.py script. The snapshots are gathered in data.csv in the out directoy.
Third Step: execute the svdexample (from the corresponding debug/release folder). This reads the data.csv from the corresponding out folder and creates there the SVDresult.csv

The content of SVDresult is the transpose of the basis (transpose of the left eigenvectors)
>>>>>>> 7dcf54c3
<|MERGE_RESOLUTION|>--- conflicted
+++ resolved
@@ -1,11 +1,7 @@
-<<<<<<< HEAD
-This directory contains an example of the usage of POD and reduced models.
-=======
-This directory contains an example of the usage of POD and reduced models.
-
-First Step: The run schript run.sh runs the simulation to produce python outputs in the out directory of the build_debug or build_release.
-Second Step: In the corresponding debug/release folder execute the check_results.py script. The snapshots are gathered in data.csv in the out directoy.
-Third Step: execute the svdexample (from the corresponding debug/release folder). This reads the data.csv from the corresponding out folder and creates there the SVDresult.csv
-
-The content of SVDresult is the transpose of the basis (transpose of the left eigenvectors)
->>>>>>> 7dcf54c3
+This directory contains an example of the usage of POD and reduced models.
+
+First Step: The run schript run.sh runs the simulation to produce python outputs in the out directory of the build_debug or build_release.
+Second Step: In the corresponding debug/release folder execute the check_results.py script. The snapshots are gathered in data.csv in the out directoy.
+Third Step: execute the svdexample (from the corresponding debug/release folder). This reads the data.csv from the corresponding out folder and creates there the SVDresult.csv
+
+The content of SVDresult is the transpose of the basis (transpose of the left eigenvectors)