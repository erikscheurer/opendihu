--- conflicted
+++ resolved
@@ -160,14 +160,9 @@
 
 # how much of the multidomain mesh is used for elasticity
 sampling_factor_elasticity_x = 0.5    
-<<<<<<< HEAD
 sampling_factor_elasticity_y = 0.05
 sampling_factor_elasticity_z = 0.05
-=======
-sampling_factor_elasticity_y = 0.5
-sampling_factor_elasticity_z = 0.5
 sampling_factor_elasticity_fat_y = 0.5
->>>>>>> d316b114
 
 # other options
 paraview_output = True
