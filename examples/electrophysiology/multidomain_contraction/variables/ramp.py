
# scenario name for log file
scenario_name = "ramp"

# Fixed units in cellMl models:
# These define the unit system.
# 1 cm = 1e-2 m
# 1 ms = 1e-3 s
# 1 uA = 1e-6 A
# 1 uF = 1e-6 F
# 
# derived units:
#   (F=s^4*A^2*m^-2*kg^-1) => 1 ms^4*uA^2*cm^-2*x*kg^-1 = (1e-3)^4 s^4 * (1e-6)^2 A^2 * (1e-2)^-2 m^-2 * (x)^-1 kg^-1 = 1e-12 * 1e-12 * 1e4 F = 1e-20 * x^-1 F := 1e-6 F => x = 1e-14
# 1e-14 kg = 10e-15 kg = 10e-12 g = 10 pg

# (N=kg*m*s^-2) => 1 10pg*cm*ms^2 = 1e-14 kg * 1e-2 m * (1e-3)^-2 s^-2 = 1e-14 * 1e-2 * 1e6 N = 1e-10 N = 10 nN
# (S=kg^-1*m^-2*s^3*A^2, Siemens not Sievert!) => (1e-14*kg)^-1*cm^-2*ms^3*uA^2 = (1e-14)^-1 kg^-1 * (1e-2)^-2 m^-2 * (1e-3)^3 s^3 * (1e-6)^2 A^2 = 1e14 * 1e4 * 1e-9 * 1e-12 S = 1e-3 S = 1 mS
# (V=kg*m^2*s^-3*A^-1) => 1 10pg*cm^2*ms^-3*uA^-1 = (1e-14) kg * (1e-2)^2 m^2 * (1e-3)^-3 s^-3 * (1e-6)^-1 A^-1 = 1e-14 * 1e-4 * 1e6 * 1e6 V = 1e-6 V = 1mV
# (Hz=s^-1) => 1 ms^-1 = (1e-3)^-1 s^-1 = 1e3 Hz
# (kg/m^3) => 1 10 pg/cm^3 = 1e-14 kg / (1e-2 m)^3 = 1e-14 * 1e6 kg/m^3 = 1e-8 kg/m^3
# (Pa=kg/(m*s^2)) => 1e-14 kg / (1e-2 m * 1e-3^2 s^2) = 1e-14 / (1e-8) Pa = 1e-6 Pa

# Hodgkin-Huxley
# t: ms
# STATES[0], Vm: mV
# CONSTANTS[1], Cm: uF*cm^-2
# CONSTANTS[2], I_Stim: uA*cm^-2
# -> all units are consistent

# Shorten
# t: ms
# CONSTANTS[0], Cm: uF*cm^-2
# STATES[0], Vm: mV
# ALGEBRAIC[32], I_Stim: uA*cm^-2
# -> all units are consistent

# Fixed units in mechanics system
# 1 cm = 1e-2 m
# 1 ms = 1e-3 s
# 1 N
# 1 N/cm^2 = (kg*m*s^-2) / (1e-2 m)^2 = 1e4 kg*m^-1*s^-2 = 10 kPa
# (kg = N*s^2*m^-1) => N*ms^2*cm^-1 = N*(1e-3 s)^2 * (1e-2 m)^-1 = 1e-4 N*s^2*m^-1 = 1e-4 kg
# (kg/m^3) => 1 * 1e-4 kg * (1e-2 m)^-3 = 1e2 kg/m^3
# (m/s^2) => 1 cm/ms^2 = 1e-2 m * (1e-3 s)^-2 = 1e4 m*s^-2

# material parameters
# --------------------
# quantities in mechanics unit system
rho = 10                    # [1e-4 kg/cm^3] density of the muscle (density of water)

# Mooney-Rivlin parameters [c1,c2,b,d] of c1*(Ibar1 - 3) + c2*(Ibar2 - 3) + b/d (λ - 1) - b*ln(λ)
# Heidlauf13: [6.352e-10 kPa, 3.627 kPa, 2.756e-5 kPa, 43.373] = [6.352e-11 N/cm^2, 3.627e-1 N/cm^2, 2.756e-6 N/cm^2, 43.373], pmax = 73 kPa = 7.3 N/cm^2
# Heidlauf16: [3.176e-10 N/cm^2, 1.813 N/cm^2, 1.075e-2 N/cm^2, 9.1733], pmax = 7.3 N/cm^2

c1 = 3.176e-10              # [N/cm^2]
c2 = 1.813                  # [N/cm^2]
b  = 1.075e-2               # [N/cm^2] anisotropy parameter
d  = 9.1733                 # [-] anisotropy parameter

# for debugging, b = 0 leads to normal Mooney-Rivlin
#b = 0

material_parameters = [c1, c2, b, d]   # material parameters
pmax = 7.3                  # [N/cm^2] maximum isometric active stress

# load
constant_body_force = (0,0,-9.81e-4)   # [cm/ms^2], gravity constant for the body force
bottom_traction = [0.0,0.0,0.0]        # [N]

# Monodomain parameters
# --------------------
# quantities in CellML unit system
sigma_f = 8.93              # [mS/cm] conductivity in fiber direction (f)
sigma_xf = 0                # [mS/cm] conductivity in cross-fiber direction (xf)
sigma_e_f = 6.7             # [mS/cm] conductivity in extracellular space, fiber direction (f)
sigma_e_xf = 3.35           # [mS/cm] conductivity in extracellular space, cross-fiber direction (xf) / transverse

Am = 500.0                  # [cm^-1] surface area to volume ratio, actual values will be set by motor_units, not by this variable
Cm = 0.58                   # [uF/cm^2] membrane capacitance, (1 = fast twitch, 0.58 = slow twitch), actual values will be set by motor_units, not by this variable

# diffusion prefactor = Conductivity/(Am*Cm)

# timing and activation parameters
# -----------------
# motor units from paper Klotz2019 "Modelling the electrical activity of skeletal muscle tissue using a multi‐domain approach"
import random
random.seed(0)  # ensure that random numbers are the same on every rank
#   fiber_no: center MU around this fiber
#   standard_deviation [-]: relative to muscle diameter, 
#   maximum [-]: create f_r as gaussian with standard_deviation and maximum around the fiber given in fiber_no
#   radius: [μm], activation_start_time: [s], stimulation frequency [Hz], jitter [-]
# exponential distribution: low number of fibers per MU, slow twitch (type I), activated first --> high number of fibers per MU, fast twitch (type II), activated last -->
motor_units = [
  {"fiber_no": 10, "standard_deviation": 0.2, "maximum": 0.2, "radius": 40.00, "cm": 0.58, "activation_start_time": 0.0, "stimulation_frequency": 23.92, "jitter": [0.1*random.uniform(-1,1) for i in range(100)]},    # low number of fibers
  {"fiber_no": 20, "standard_deviation": 0.2, "maximum": 0.2, "radius": 42.35, "cm": 0.58, "activation_start_time": 0.2, "stimulation_frequency": 23.36, "jitter": [0.1*random.uniform(-1,1) for i in range(100)]},
  {"fiber_no": 30, "standard_deviation": 0.2, "maximum": 0.2, "radius": 45.00, "cm": 0.58, "activation_start_time": 0.4, "stimulation_frequency": 23.32, "jitter": [0.1*random.uniform(-1,1) for i in range(100)]},
  {"fiber_no": 40, "standard_deviation": 0.2, "maximum": 0.2, "radius": 48.00, "cm": 0.58, "activation_start_time": 0.6, "stimulation_frequency": 22.46, "jitter": [0.1*random.uniform(-1,1) for i in range(100)]},
  {"fiber_no": 55, "standard_deviation": 0.2, "maximum": 0.2, "radius": 51.42, "cm": 0.58, "activation_start_time": 0.8, "stimulation_frequency": 20.28, "jitter": [0.1*random.uniform(-1,1) for i in range(100)]},
  {"fiber_no": 60, "standard_deviation": 0.2, "maximum": 0.2, "radius": 55.38, "cm": 0.58, "activation_start_time": 1.0, "stimulation_frequency": 16.32, "jitter": [0.1*random.uniform(-1,1) for i in range(100)]},
  {"fiber_no": 70, "standard_deviation": 0.2, "maximum": 0.2, "radius": 60.00, "cm": 0.58, "activation_start_time": 1.2, "stimulation_frequency": 12.05, "jitter": [0.1*random.uniform(-1,1) for i in range(100)]},
  {"fiber_no": 80, "standard_deviation": 0.2, "maximum": 0.2, "radius": 65.45, "cm": 1.00, "activation_start_time": 1.4, "stimulation_frequency": 10.03, "jitter": [0.1*random.uniform(-1,1) for i in range(100)]},
  {"fiber_no": 50, "standard_deviation": 0.2, "maximum": 0.2, "radius": 72.00, "cm": 1.00, "activation_start_time": 1.6, "stimulation_frequency": 8.32,  "jitter": [0.1*random.uniform(-1,1) for i in range(100)]},
  {"fiber_no": 25, "standard_deviation": 0.2, "maximum": 0.2, "radius": 80.00, "cm": 1.00, "activation_start_time": 1.8, "stimulation_frequency": 7.66,  "jitter": [0.1*random.uniform(-1,1) for i in range(100)]},    # high number of fibers
]
# solvers
# -------
# potential flow
potential_flow_solver_type = "gmres"        # solver and preconditioner for an initial Laplace flow on the domain, from which fiber directions are determined
potential_flow_preconditioner_type = "none" # preconditioner

# multidomain
multidomain_solver_type = "gmres"          # solver for the multidomain problem
multidomain_preconditioner_type = "euclid"   # preconditioner
<<<<<<< HEAD
=======
multidomain_absolute_tolerance = 1e-15 # absolute residual tolerance for the multidomain solver
multidomain_relative_tolerance = 1e-15 # absolute residual tolerance for the multidomain solver

# elasticity
elasticity_solver_type = "preonly"
elasticity_preconditioner_type = "lu"
snes_max_iterations = 10                  # maximum number of iterations in the nonlinear solver
snes_rebuild_jacobian_frequency = 2       # how often the jacobian should be recomputed, -1 indicates NEVER rebuild, 1 means rebuild every time the Jacobian is computed within a single nonlinear solve, 2 means every second time the Jacobian is built etc. -2 means rebuild at next chance but then never again 
snes_relative_tolerance = 1e-5      # relative tolerance of the nonlinear solver
snes_absolute_tolerance = 1e-5      # absolute tolerance of the nonlinear solver
relative_tolerance = 1e-5           # relative tolerance of the residual of the linear solver
absolute_tolerance = 1e-10          # absolute tolerance of the residual of the linear solver
>>>>>>> a75015c4

# set initial guess to zero for direct solver
initial_guess_nonzero = "lu" not in multidomain_solver_type 

multidomain_absolute_tolerance = 1e-15    # absolute residual tolerance for the multidomain solver
multidomain_relative_tolerance = 1e-15    # absolute residual tolerance for the multidomain solver
theta = 1.0                               # weighting factor of implicit term in Crank-Nicolson scheme, 0.5 gives the classic, 2nd-order Crank-Nicolson scheme, 1.0 gives implicit euler
use_symmetric_preconditioner_matrix = True    # if the diagonal blocks of the system matrix should be used as preconditioner matrix
use_lumped_mass_matrix = False            # which formulation to use, the formulation with lumped mass matrix (True) is more stable but approximative, the other formulation (False) is exact but needs more iterations

# timing parameters
# -----------------
end_time = 4000.0                   # [ms] end time of the simulation
stimulation_frequency = 100*1e-3    # [ms^-1] sampling frequency of stimuli in firing_times_file, in stimulations per ms, number before 1e-3 factor is in Hertz.
stimulation_frequency_jitter = 0    # [-] jitter in percent of the frequency, added and substracted to the stimulation_frequency after each stimulation
dt_0D = 1e-3                        # [ms] timestep width of ODEs (1e-3)
dt_multidomain = 1e-3               # [ms] timestep width of the multidomain solver, i.e. the diffusion
dt_splitting = dt_multidomain       # [ms] timestep width of strang splitting between 0D and multidomain, this is the same as the dt_multidomain, because we do not want to subcycle for the diffusion part
dt_elasticity = 1e-3                # [ms] time step width of elasticity solver
output_timestep_multidomain = 1     # [ms] timestep for fiber output, 0.5
output_timestep_elasticity = 1      # [ms] timestep for elasticity output files

# input files
#fiber_file = "../../input/left_biceps_brachii_9x9fibers.bin"
fiber_file = "../../input/left_biceps_brachii_13x13fibers.bin"
fat_mesh_file = fiber_file + "_fat.bin"
firing_times_file = "../../input/MU_firing_times_always.txt"    # use setSpecificStatesCallEnableBegin and setSpecificStatesCallFrequency
fiber_distribution_file = "../../input/MU_fibre_distribution_10MUs.txt"
cellml_file             = "../../input/new_slow_TK_2014_12_08.c"

# stride for sampling the 3D elements from the fiber data
# a higher number leads to less 3D elements
sampling_stride_x = 1
sampling_stride_y = 1
sampling_stride_z = 20
sampling_stride_fat = 1

# other options
paraview_output = True
adios_output = False
exfile_output = False
python_output = False
disable_firing_output = False

# debugging version, smaller example
#motor_units = motor_units[0:2]  # only 2 motor units

# functions, here, Am, Cm and Conductivity are constant for all fibers and MU's
def get_am(mu_no):
  # get radius in cm, 1 μm = 1e-6 m = 1e-4*1e-2 m = 1e-4 cm
  r = motor_units[mu_no]["radius"]*1e-4
  # cylinder surface: A = 2*π*r*l, V = cylinder volume: π*r^2*l, Am = A/V = 2*π*r*l / (π*r^2*l) = 2/r
  return 2./r
  #return Am

def get_cm(mu_no):
  return motor_units[mu_no % len(motor_units)]["cm"]
  #return Cm
  
def get_specific_states_call_frequency(mu_no):
  stimulation_frequency = motor_units[mu_no % len(motor_units)]["stimulation_frequency"]
  return stimulation_frequency*1e-3

def get_specific_states_frequency_jitter(mu_no):
  #return 0
  return motor_units[mu_no % len(motor_units)]["jitter"]

def get_specific_states_call_enable_begin(mu_no):
  return 0  # start directly
  #return motor_units[mu_no % len(motor_units)]["activation_start_time"]*1e3<|MERGE_RESOLUTION|>--- conflicted
+++ resolved
@@ -111,8 +111,6 @@
 # multidomain
 multidomain_solver_type = "gmres"          # solver for the multidomain problem
 multidomain_preconditioner_type = "euclid"   # preconditioner
-<<<<<<< HEAD
-=======
 multidomain_absolute_tolerance = 1e-15 # absolute residual tolerance for the multidomain solver
 multidomain_relative_tolerance = 1e-15 # absolute residual tolerance for the multidomain solver
 
@@ -125,13 +123,10 @@
 snes_absolute_tolerance = 1e-5      # absolute tolerance of the nonlinear solver
 relative_tolerance = 1e-5           # relative tolerance of the residual of the linear solver
 absolute_tolerance = 1e-10          # absolute tolerance of the residual of the linear solver
->>>>>>> a75015c4
 
 # set initial guess to zero for direct solver
 initial_guess_nonzero = "lu" not in multidomain_solver_type 
 
-multidomain_absolute_tolerance = 1e-15    # absolute residual tolerance for the multidomain solver
-multidomain_relative_tolerance = 1e-15    # absolute residual tolerance for the multidomain solver
 theta = 1.0                               # weighting factor of implicit term in Crank-Nicolson scheme, 0.5 gives the classic, 2nd-order Crank-Nicolson scheme, 1.0 gives implicit euler
 use_symmetric_preconditioner_matrix = True    # if the diagonal blocks of the system matrix should be used as preconditioner matrix
 use_lumped_mass_matrix = False            # which formulation to use, the formulation with lumped mass matrix (True) is more stable but approximative, the other formulation (False) is exact but needs more iterations
