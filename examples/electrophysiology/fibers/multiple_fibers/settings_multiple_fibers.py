--- conflicted
+++ resolved
@@ -282,23 +282,13 @@
 
       "Term1": {      # CellML
         "Heun" : {
-<<<<<<< HEAD
           "timeStepWidth":               variables.dt_0D,  # 5e-5
           "numberTimeSteps":             variables.nt_0D,
           "logTimeStepWidthAsKey":       "dt_0D",
           "durationLogKey":              "duration_0D",
-          "initialValues":               [],
+          "initialValues":               initial_values,
           "timeStepOutputInterval":      1e4,
           "inputMeshIsGlobal":           True,
-=======
-          "timeStepWidth": variables.dt_0D,  # 5e-5
-          "numberTimeSteps": variables.nt_0D,
-          "logTimeStepWidthAsKey": "dt_0D",
-          "durationLogKey": "duration_0D",
-          "initialValues": initial_values,
-          "timeStepOutputInterval": 1e4,
-          "inputMeshIsGlobal": True,
->>>>>>> b62010f8
           "dirichletBoundaryConditions": {},
           "dirichletOutputFilename":     None,                # filename for a vtp file that contains the Dirichlet boundary condition nodes and their values, set to None to disable
           "nAdditionalFieldVariables":   0,
@@ -343,24 +333,15 @@
       },
       "Term2": {     # Diffusion
         "ImplicitEuler" : {
-<<<<<<< HEAD
           "initialValues":               [],
           "timeStepWidth":               variables.dt_1D,  # 1e-5
           "numberTimeSteps":             variables.nt_1D,
+          "timeStepWidthRelativeTolerance": variables.time_step_width_rel_tol_1D,
+          "timeStepWidthRelativeToleranceAsKey": "timeStepRelTol_1D",
+          "durationInitTimeStepLogKey":  "duration_init_1D",
           "logTimeStepWidthAsKey":       "dt_1D",
           "durationLogKey":              "duration_1D",
           "timeStepOutputInterval":      1e4,
-=======
-          "initialValues": [],
-          "timeStepWidth": variables.dt_1D,  # 1e-5
-          "numberTimeSteps": variables.nt_1D,
-          "timeStepWidthRelativeTolerance": variables.time_step_width_rel_tol_1D,
-          "timeStepWidthRelativeToleranceAsKey": "timeStepRelTol_1D",
-          "durationInitTimeStepLogKey": "duration_init_1D",
-          "logTimeStepWidthAsKey": "dt_1D",
-          "durationLogKey": "duration_1D",
-          "timeStepOutputInterval": 1e4,
->>>>>>> b62010f8
           "dirichletBoundaryConditions": bc,
           "dirichletOutputFilename":     None,                # filename for a vtp file that contains the Dirichlet boundary condition nodes and their values, set to None to disable
           "inputMeshIsGlobal":           True,
