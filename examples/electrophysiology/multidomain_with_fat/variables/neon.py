--- conflicted
+++ resolved
@@ -38,18 +38,12 @@
 # solvers
 # -------
 multidomain_solver_type = "gmres"          # solver for the multidomain problem
-<<<<<<< HEAD
 #multidomain_preconditioner_type = "bjacobi"   # preconditioner
 multidomain_preconditioner_type = "boomeramg"   # preconditioner
 #multidomain_preconditioner_type = "euclid"   # preconditioner
-=======
-multidomain_preconditioner_type = "bjacobi"   # preconditioner
-multidomain_preconditioner_type = "boomeramg"   # preconditioner
 
 multidomain_alternative_solver_type = "gmres"            # alternative solver, used when normal solver diverges
 multidomain_alternative_preconditioner_type = "euclid"    # preconditioner of the alternative solver
-
->>>>>>> fef2add2
 
 # set initial guess to zero for direct solver
 initial_guess_nonzero = "lu" not in multidomain_solver_type 
