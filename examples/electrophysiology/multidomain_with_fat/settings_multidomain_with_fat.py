--- conflicted
+++ resolved
@@ -117,13 +117,8 @@
   "timeStepWidth":                    variables.dt_multidomain,           # time step width of the subcellular problem
   "endTime":                          variables.end_time,                 # end time, this is not relevant because it will be overridden by the splitting scheme
   "timeStepOutputInterval":           100,                                # how often the output timestep should be printed
-<<<<<<< HEAD
   "solverName":                       "multidomainLinearSolver",          # reference to the solver used for the global linear system of the multidomain eq.
   "initialGuessNonzero":              True,                               # if the initial guess for the 3D system should be set as the solution of the previous timestep, this only makes sense for iterative solvers
-=======
-  "solverName":                       "activationSolver",                 # reference to the solver used for the global linear system of the multidomain eq.
-  "initialGuessNonzero":              False,                               # if the initial guess for the 3D system should be set as the solution of the previous timestep, this only makes sense for iterative solvers
->>>>>>> c6a8c13c
   "inputIsGlobal":                    True,                               # if values and dofs correspond to the global numbering
   "showLinearSolverOutput":           True,                               # if convergence information of the linear solver in every timestep should be printed, this is a lot of output for fast computations
   "useLumpedMassMatrix":              False,                               # which formulation to use, the formulation with lumped mass matrix (True) is more stable but approximative, the other formulation (False) is exact but needs more iterations
