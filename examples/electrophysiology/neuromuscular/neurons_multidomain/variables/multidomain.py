--- conflicted
+++ resolved
@@ -199,12 +199,7 @@
 # If you change this, delete the compartment_relative_factors.* files, they have to be generated again.
 sampling_stride_x = 1 
 sampling_stride_y = 1 
-<<<<<<< HEAD
-sampling_stride_z = 50        # good values: divisors of 1480: 1480 = 1*1480 = 2*740 = 4*370 = 5*296 = 8*185 = 10*148 = 20*74 = 37*40 
-=======
 sampling_stride_z = 20
-local_sampling_stride_z = 1 
->>>>>>> fd4d54be
 sampling_stride_fat = 1 
 
 # how much of the multidomain mesh is used for elasticity
