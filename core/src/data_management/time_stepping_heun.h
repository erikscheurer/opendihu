#pragma once

#include <Python.h>  // has to be the first included header
#include <petscmat.h>
#include <memory>

#include "control/types.h"
#include "mesh/mesh.h"
#include "data_management/data.h"
#include "data_management/time_stepping.h"
#include "field_variable/field_variable.h"

namespace Data
{
 
/**  The datastructures used for Heun timestepping schemes, store all data as of timestepping
 *   schemes and an additional intermediate increment vector.
  */
template<typename BasisOnMeshType, int nComponents>
class TimeSteppingHeun : public TimeStepping<BasisOnMeshType,nComponents>
{
public:

  typedef FieldVariable::FieldVariable<BasisOnMeshType,nComponents> FieldVariableType;
  
<<<<<<< HEAD
//! constructor
=======
  //! constructor
>>>>>>> 90737057
  TimeSteppingHeun(DihuContext context);
  
  //! destructur
  ~TimeSteppingHeun();

  //! return a reference to the intermediate increment vector, the PETSc Vec can be obtained via fieldVariable.values()
  FieldVariableType &intermediateIncrement();
  
  //! print all stored data to stdout
  void print() override;
    
private:
 
  //! initializes the vectors with size
  void createPetscObjects() override;
  
  std::shared_ptr<FieldVariableType> intermediateIncrement_; ///< the additional vector for delta u*,
  
};

} // namespace Data

#include "data_management/time_stepping_heun.tpp"<|MERGE_RESOLUTION|>--- conflicted
+++ resolved
@@ -22,12 +22,8 @@
 public:
 
   typedef FieldVariable::FieldVariable<BasisOnMeshType,nComponents> FieldVariableType;
-  
-<<<<<<< HEAD
-//! constructor
-=======
+
   //! constructor
->>>>>>> 90737057
   TimeSteppingHeun(DihuContext context);
   
   //! destructur
