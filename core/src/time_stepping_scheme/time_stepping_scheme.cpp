#include "time_stepping_scheme.h"

#include "utility/python_utility.h"

namespace TimeSteppingScheme
{

TimeSteppingScheme::TimeSteppingScheme(DihuContext context) :
  Splittable(), context_(context), specificSettings_(NULL), initialized_(false)
{
  // specificSettings_ needs to be set by deriving class, in time_stepping_scheme_ode.tpp
  isTimeStepWidthSignificant_ = false;
}

void TimeSteppingScheme::setTimeStepWidth(double timeStepWidth)
{
  double epsilon = 1e-15;
  numberTimeSteps_ = int(std::ceil((endTime_ - startTime_) / timeStepWidth - epsilon));
  timeStepWidth_ = timeStepWidth;
}

void TimeSteppingScheme::setNumberTimeSteps(int numberTimeSteps)
{
  numberTimeSteps_ = numberTimeSteps;
  timeStepWidth_ = (endTime_ - startTime_) / numberTimeSteps;
  LOG(DEBUG) << "timeStepWidth_ in setNumberTimeSteps: " << timeStepWidth_;
}

void TimeSteppingScheme::setTimeSpan(double startTime, double endTime)
{
  startTime_ = startTime;
  endTime_ = endTime;

  if (isTimeStepWidthSignificant_)
  {
    setTimeStepWidth(timeStepWidth_);
    LOG(DEBUG) << "set number of time steps to " <<numberTimeSteps_<< " from timeStepWidth " << timeStepWidth_;
  }
}

void TimeSteppingScheme::reset()
{
  initialized_ = false;
}

void TimeSteppingScheme::initialize()
{
  if (initialized_)
    return;
  
  LOG(DEBUG) << "TimeSteppingScheme::initialize()";
  
  // initialize time stepping values
  startTime_ = 0.0;
  endTime_ = 1.0;
  if (specificSettings_.hasKey("endTime"))
    endTime_ = specificSettings_.getOptionDouble("endTime", 1.0, PythonUtility::Positive);

  LOG(DEBUG) << "  TimeSteppingScheme::initialize read endTime=" << endTime_;

  if (specificSettings_.hasKey("timeStepWidth"))
  {
    timeStepWidth_ = specificSettings_.getOptionDouble("timeStepWidth", 0.001, PythonUtility::Positive);
    setTimeStepWidth(timeStepWidth_);

    LOG(DEBUG) << "  TimeSteppingScheme::initialize, timeStepWidth="
      << specificSettings_.getOptionDouble("timeStepWidth", 0.001, PythonUtility::Positive)
      << ", compute numberTimeSteps=" <<numberTimeSteps_;

    if (specificSettings_.hasKey("numberTimeSteps"))
    {
      numberTimeSteps_ = specificSettings_.getOptionInt("numberTimeSteps", 10, PythonUtility::Positive);
      isTimeStepWidthSignificant_ = false;
      LOG(WARNING) << "Time step width will be overridden by number of time steps (" << numberTimeSteps_ << ")";

      setNumberTimeSteps(numberTimeSteps_);
    }
    else
    {
      isTimeStepWidthSignificant_ = true;
    }
  }
  else
  {
    int numberTimeSteps = specificSettings_.getOptionInt("numberTimeSteps", 10, PythonUtility::Positive);
    LOG(DEBUG) << "  TimeSteppingScheme::initialize, timeStepWidth not specified, read numberTimeSteps: " << numberTimeSteps;
    setNumberTimeSteps(numberTimeSteps);
  }

  LOG(INFO) << "Time span: [" << startTime_ << "," << endTime_ << "], Number of time steps: " << numberTimeSteps_
    << ", time step width: " << timeStepWidth_;

  // log timeStepWidth as the key that is given by "logTimeStepWidthAsKey"
  if (specificSettings_.hasKey("logTimeStepWidthAsKey"))
  {
    std::string timeStepWidthKey = specificSettings_.getOptionString("logTimeStepWidthAsKey", "timeStepWidth");
    Control::PerformanceMeasurement::setParameter(timeStepWidthKey, timeStepWidth_);
  }

  if (specificSettings_.hasKey("durationLogKey"))
  {
    this->durationLogKey_ = specificSettings_.getOptionString("durationLogKey", "");
  }

  timeStepOutputInterval_ = specificSettings_.getOptionInt("timeStepOutputInterval", 100, PythonUtility::Positive);

  initialized_ = true;
}

int TimeSteppingScheme::timeStepOutputInterval()
{
  return this->timeStepOutputInterval_;
}

double TimeSteppingScheme::startTime()
{
  return startTime_;
}

double TimeSteppingScheme::endTime()
{
  return endTime_;
}

int TimeSteppingScheme::numberTimeSteps()
{
  return numberTimeSteps_;
}
  
double TimeSteppingScheme::timeStepWidth()
{
  return timeStepWidth_;
}

PythonConfig TimeSteppingScheme::specificSettings()
{
  return specificSettings_;
}

<<<<<<< HEAD
OutputWriter::Manager TimeSteppingScheme::outputWriterManager()
{
  return outputWriterManager_;
}


};  // namespace
=======
} // namespace
>>>>>>> 11279a70
<|MERGE_RESOLUTION|>--- conflicted
+++ resolved
@@ -137,14 +137,10 @@
   return specificSettings_;
 }
 
-<<<<<<< HEAD
 OutputWriter::Manager TimeSteppingScheme::outputWriterManager()
 {
   return outputWriterManager_;
 }
 
 
-};  // namespace
-=======
-} // namespace
->>>>>>> 11279a70
+}  // namespace
