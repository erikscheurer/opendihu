#include "time_stepping_scheme/time_stepping_scheme_ode.h"

#include <Python.h>  // has to be the first included header
#include <vector>

#include "utility/python_utility.h"

namespace TimeSteppingScheme
{
  template<typename FunctionSpaceType, int nComponents>
  TimeSteppingSchemeOdeBase<FunctionSpaceType,nComponents>::
  TimeSteppingSchemeOdeBase(DihuContext context, std::string name) :
  TimeSteppingScheme(context), initialized_(false)
  {
    // get python config
    PythonConfig topLevelSettings = this->context_.getPythonConfig();
    this->specificSettings_ = PythonConfig(topLevelSettings, name);
    
    // initialize output writers
    this->outputWriterManager_.initialize(this->context_, this->specificSettings_);
  }
  
  template<typename FunctionSpaceType, int nComponents>
  Data::TimeStepping<FunctionSpaceType, nComponents> &TimeSteppingSchemeOdeBase<FunctionSpaceType, nComponents>::
  data()
  {
    return *data_;
  }
  
  template<typename FunctionSpaceType, int nComponents>
  void TimeSteppingSchemeOdeBase<FunctionSpaceType, nComponents>::
  setInitialValues()
  {
    // set initial values as given in settings, or set to zero if not given
    std::vector<double> localValues;
    
    bool inputMeshIsGlobal = this->specificSettings_.getOptionBool("inputMeshIsGlobal", true);
    if (inputMeshIsGlobal)
    {
      assert(this->data_);
      assert(this->data_->functionSpace());
      const int nDofsGlobal = this->data_->functionSpace()->nDofsGlobal();
      LOG(DEBUG) << "setInitialValues, nDofsGlobal = " << nDofsGlobal;
      
      this->specificSettings_.getOptionVector("initialValues", nDofsGlobal, localValues);
      
      this->data_->functionSpace()->meshPartition()->extractLocalDofsWithoutGhosts(localValues);
    }
    else 
    {
      const int nDofsLocal = this->data_->functionSpace()->nDofsLocalWithoutGhosts();
      this->specificSettings_.getOptionVector("initialValues", nDofsLocal, localValues);
    }
    VLOG(1) << "set initial values to " << localValues;
    
    // set the first component of the solution variable by the given values
    data_->solution()->setValuesWithoutGhosts(0, localValues);
    
    VLOG(1) << data_->solution();
  }
  /*
   * t *emplate<typename DiscretizableInTimeType>
   * std::shared_ptr<typename TimeSteppingSchemeOdeBase<DiscretizableInTimeType>::Data::FieldVariableType> TimeSteppingSchemeOdeBase<DiscretizableInTimeType>::
   * solution()
   * {
   * return data_->solution();
}*/
  
  template<typename FunctionSpaceType, int nComponents>
  typename TimeSteppingSchemeOdeBase<FunctionSpaceType, nComponents>::TransferableSolutionDataType TimeSteppingSchemeOdeBase<FunctionSpaceType, nComponents>::
  getSolutionForTransferInOperatorSplitting()
  {
    return data_->getSolutionForTransferInOperatorSplitting();
  }
  
  template<typename FunctionSpaceType, int nComponents>
  void TimeSteppingSchemeOdeBase<FunctionSpaceType, nComponents>::
  setRankSubset(Partition::RankSubset rankSubset)
  {
    data_->setRankSubset(rankSubset);
  } 
  
  template<typename FunctionSpaceType, int nComponents>
  void TimeSteppingSchemeOdeBase<FunctionSpaceType, nComponents>::
  reset()
  {
    TimeSteppingScheme::reset();    
    initialized_ = false;
  }
  
  template<typename FunctionSpaceType, int nComponents>
  void TimeSteppingSchemeOdeBase<FunctionSpaceType, nComponents>::
  initialize()
  {
    if (initialized_)
      return;
    
    TimeSteppingScheme::initialize();
    LOG(TRACE) << "TimeSteppingSchemeOdeBase::initialize";
    
    initialized_ = true;
  }
  
  template<typename FunctionSpaceType, int nComponents>
  void TimeSteppingSchemeOdeBase<FunctionSpaceType, nComponents>::
  run()
  {
    // initialize
    this->initialize();
    
    // do simulations
    this->advanceTimeSpan();
  }
  
/////////////////////////////////////////////////////////////////////////////////////////////////////////////////
template<typename DiscretizableInTimeType>
TimeSteppingSchemeOdeBaseDiscretizable<DiscretizableInTimeType>::
TimeSteppingSchemeOdeBaseDiscretizable(DihuContext context, std::string name) :
TimeSteppingSchemeOdeBase<typename DiscretizableInTimeType::FunctionSpace,DiscretizableInTimeType::nComponents()>::
TimeSteppingSchemeOdeBase(context,name), discretizableInTime_(context[name]), initialized_(false)
{
  //get python config
  PythonConfig topLevelSettings = this->context_.getPythonConfig();
  this->specificSettings_ = PythonConfig(topLevelSettings, name);

  //initialize output writers
  this->outputWriterManager_.initialize(this->context_, this->specificSettings_);

  //create dirichlet Boundary conditions object
  this->dirichletBoundaryConditions_ = std::make_shared<
  SpatialDiscretization::DirichletBoundaryConditions<typename DiscretizableInTimeType::FunctionSpace, DiscretizableInTimeType::nComponents()>
  >();
}

template<typename DiscretizableInTimeType>
void TimeSteppingSchemeOdeBaseDiscretizable<DiscretizableInTimeType>::
setInitialValues()
{
  // set initial values as given in settings, or set to zero if not given
  std::vector<double> localValues;
  
  bool inputMeshIsGlobal = this->specificSettings_.getOptionBool("inputMeshIsGlobal", true);
  if (inputMeshIsGlobal)
  {
    assert(this->data_);
    assert(this->data_->functionSpace());
    const int nDofsGlobal = this->data_->functionSpace()->nDofsGlobal();
    LOG(DEBUG) << "setInitialValues, nDofsGlobal = " << nDofsGlobal;

    this->specificSettings_.getOptionVector("initialValues", nDofsGlobal, localValues);

    this->data_->functionSpace()->meshPartition()->extractLocalDofsWithoutGhosts(localValues);
  }
  else 
  {
    const int nDofsLocal = this->data_->functionSpace()->nDofsLocalWithoutGhosts();
    this->specificSettings_.getOptionVector("initialValues", nDofsLocal, localValues);
  }
  VLOG(1) << "set initial values to " << localValues;

  // set the first component of the solution variable by the given values
<<<<<<< HEAD
  this->data_->solution()->setValuesWithoutGhosts(0, localValues);

  VLOG(1) << this->data_->solution();
=======
  data_->solution()->setValuesWithoutGhosts(0, localValues);

  VLOG(1) << data_->solution();
}

template<typename DiscretizableInTimeType>
typename TimeSteppingSchemeOdeBase<DiscretizableInTimeType>::TransferableSolutionDataType TimeSteppingSchemeOdeBase<DiscretizableInTimeType>::
getSolutionForTransfer()
{
  return data_->getSolutionForTransfer();
>>>>>>> 11279a70
}

template<typename DiscretizableInTimeType>
DiscretizableInTimeType &TimeSteppingSchemeOdeBaseDiscretizable<DiscretizableInTimeType>::
discretizableInTime()
{
  return this->discretizableInTime_;
}

template<typename DiscretizableInTimeType>
void TimeSteppingSchemeOdeBaseDiscretizable<DiscretizableInTimeType>::
setRankSubset(Partition::RankSubset rankSubset)
{
  TimeSteppingSchemeOdeBase<typename DiscretizableInTimeType::Functionspace,DiscretizableInTimeType::nComponents()>::
  setRankSubset(rankSubset);
  discretizableInTime_.setRankSubset(rankSubset);
} 

template<typename DiscretizableInTimeType>
void TimeSteppingSchemeOdeBaseDiscretizable<DiscretizableInTimeType>::
reset()
{
  TimeSteppingSchemeOdeBase<typename DiscretizableInTimeType::FunctionSpace,DiscretizableInTimeType::nComponents()>::
  reset();
  discretizableInTime_.reset();
  
  initialized_ = false;
}

template<typename DiscretizableInTimeType>
void TimeSteppingSchemeOdeBaseDiscretizable<DiscretizableInTimeType>::
initialize()
{
  if (initialized_)
    return;
 
  TimeSteppingScheme::initialize();
  LOG(TRACE) << "TimeSteppingSchemeOdeBase::initialize";

  // disable boundary condition handling in finite element method, because Dirichlet BC have to be handled in the system matrix here
  discretizableInTime_.setBoundaryConditionHandlingEnabled(false);

  // initialize underlying DiscretizableInTime object, also with time step width
  discretizableInTime_.initialize();
  discretizableInTime_.initializeForImplicitTimeStepping();   // this performs extra initialization for implicit timestepping methods, i.e. it sets the inverse lumped mass matrix

  std::shared_ptr<typename DiscretizableInTimeType::FunctionSpace> functionSpace
    = discretizableInTime_.functionSpace();

  assert(functionSpace->meshPartition());   // assert that the function space was retrieved correctly
  this->data_->setFunctionSpace(functionSpace);
  
  // set component names in data
  std::vector<std::string> componentNames;
  discretizableInTime_.getComponentNames(componentNames);
  this->data_->setComponentNames(componentNames);
  
  // create the vectors in the data object
  this->data_->initialize();

  // parse boundary conditions, needs functionSpace set
  // initialize dirichlet boundary conditions object which parses dirichlet boundary condition dofs and values from config
  this->dirichletBoundaryConditions_->initialize(this->specificSettings_, this->data_->functionSpace());

  // set initial values from settings

  // load initial values as specified in config under the "CellML" section
  if (!discretizableInTime_.setInitialValues(this->data_->solution()))
  {
    LOG(DEBUG) << "initial values were not set by DiscretizableInTime, set now";

    // if it did not initialize it,
    // load initial values from config under the timestepping section
    this->setInitialValues();
  }
  else
  {
    LOG(DEBUG) << "initial values were set by DiscretizableInTime";
  }
  VLOG(1) << "initial solution vector: " << *data_->solution();
  
  this->data_->print();
  
  initialized_ = true;
}

template<typename DiscretizableInTimeType>
std::shared_ptr<SpatialDiscretization::DirichletBoundaryConditions<typename DiscretizableInTimeType::FunctionSpace,DiscretizableInTimeType::nComponents()>>
TimeSteppingSchemeOdeBaseDiscretizable<DiscretizableInTimeType>::
dirichletBoundaryConditions()
{
  return dirichletBoundaryConditions_;
}

template<int nStates, typename FunctionSpaceType>
void TimeSteppingSchemeOde<CellmlAdapter<nStates, FunctionSpaceType>>::
initialize()
{
  TimeSteppingSchemeOdeBaseDiscretizable<CellmlAdapter<nStates, FunctionSpaceType>>::initialize();
  double prefactor = this->discretizableInTime_.prefactor();
  int outputComponentNo = this->discretizableInTime_.outputStateIndex();

  LOG(DEBUG) << "set CellML prefactor=" << prefactor << ", outputComponentNo=" << outputComponentNo;

  this->data_->setPrefactor(prefactor);
  this->data_->setOutputComponentNo(outputComponentNo);
}

template<typename DiscretizableInTimeType>
bool TimeSteppingSchemeOdeBaseDiscretizable<DiscretizableInTimeType>::
knowsMeshType()
{
  return this->discretizableInTime_.knowsMeshType();
}
////////////////////////////////////////////////////////////////////////////////////////////////////////////

//! output the given data for debugging
template<typename DiscretizableInTimeType>
std::string TimeSteppingSchemeOdeBase<DiscretizableInTimeType>::
getString(typename TimeSteppingSchemeOdeBase<DiscretizableInTimeType>::TransferableSolutionDataType &data)
{
  return data_->getString(data);
}

} // namespace<|MERGE_RESOLUTION|>--- conflicted
+++ resolved
@@ -68,9 +68,9 @@
   
   template<typename FunctionSpaceType, int nComponents>
   typename TimeSteppingSchemeOdeBase<FunctionSpaceType, nComponents>::TransferableSolutionDataType TimeSteppingSchemeOdeBase<FunctionSpaceType, nComponents>::
-  getSolutionForTransferInOperatorSplitting()
-  {
-    return data_->getSolutionForTransferInOperatorSplitting();
+  getSolutionForTransfer()
+  {
+    return data_->getSolutionForTransfer();
   }
   
   template<typename FunctionSpaceType, int nComponents>
@@ -111,6 +111,15 @@
     // do simulations
     this->advanceTimeSpan();
   }
+  
+  //! output the given data for debugging
+  template<typename FunctionSpaceType, int nComponents>
+  std::string TimeSteppingSchemeOdeBase<FunctionSpaceType, nComponents>::
+  getString(typename TimeSteppingSchemeOdeBase<FunctionSpaceType, nComponents>::TransferableSolutionDataType &data)
+  {
+    return data_->getString(data);
+  }
+  
   
 /////////////////////////////////////////////////////////////////////////////////////////////////////////////////
 template<typename DiscretizableInTimeType>
@@ -159,22 +168,9 @@
   VLOG(1) << "set initial values to " << localValues;
 
   // set the first component of the solution variable by the given values
-<<<<<<< HEAD
   this->data_->solution()->setValuesWithoutGhosts(0, localValues);
 
   VLOG(1) << this->data_->solution();
-=======
-  data_->solution()->setValuesWithoutGhosts(0, localValues);
-
-  VLOG(1) << data_->solution();
-}
-
-template<typename DiscretizableInTimeType>
-typename TimeSteppingSchemeOdeBase<DiscretizableInTimeType>::TransferableSolutionDataType TimeSteppingSchemeOdeBase<DiscretizableInTimeType>::
-getSolutionForTransfer()
-{
-  return data_->getSolutionForTransfer();
->>>>>>> 11279a70
 }
 
 template<typename DiscretizableInTimeType>
@@ -254,7 +250,7 @@
   {
     LOG(DEBUG) << "initial values were set by DiscretizableInTime";
   }
-  VLOG(1) << "initial solution vector: " << *data_->solution();
+  VLOG(1) << "initial solution vector: " << *this->data_->solution();
   
   this->data_->print();
   
@@ -291,12 +287,4 @@
 }
 ////////////////////////////////////////////////////////////////////////////////////////////////////////////
 
-//! output the given data for debugging
-template<typename DiscretizableInTimeType>
-std::string TimeSteppingSchemeOdeBase<DiscretizableInTimeType>::
-getString(typename TimeSteppingSchemeOdeBase<DiscretizableInTimeType>::TransferableSolutionDataType &data)
-{
-  return data_->getString(data);
-}
-
 } // namespace