--- conflicted
+++ resolved
@@ -102,11 +102,6 @@
       // other possible options
       // -fopt-info-vec-missed=vectorizer_missed.log
       // -fopt-info-vec-all=vectorizer_all.log
-<<<<<<< HEAD
-      compileCommandOptions = C_COMPILER_COMMAND " -finstrument-functions -fPIC -O3 -ftree-vectorize -fopt-info-vec-optimized=vectorizer_optimized.log -shared -x c ";
-#else
-      compileCommandOptions = C_COMPILER_COMMAND " -finstrument-functions -fPIC -O0 -ggdb -shared -x c ";
-=======
       std::stringstream s;
       s << C_COMPILER_COMMAND << " -O3 " << compilerFlags << " ";
       compileCommandOptions = s.str();
@@ -114,7 +109,6 @@
       std::stringstream s;
       s << C_COMPILER_COMMAND << " -O0 -ggdb " << compilerFlags << " ";
       compileCommandOptions = s.str();
->>>>>>> 6e14a2b4
 #endif
     }
     // compile source file to a library
