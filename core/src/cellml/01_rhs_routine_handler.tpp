#include "cellml/01_rhs_routine_handler.h"

#include <Python.h>  // has to be the first included header

#include <list>
#include <sstream>

#include "utility/python_utility.h"
#include "utility/petsc_utility.h"
#include "utility/string_utility.h"
#include "mesh/mesh_manager.h"

#include <unistd.h>  //dlopen
#include <dlfcn.h> 
#include <ctime>

// forward declaration
template <int nStates>
class CellmlAdapter;


template<int nStates>
void RhsRoutineHandler<nStates>::
initializeRhsRoutine()
{
  // 1) if simdSourceFilename is given, use that source to compile the library
  // 2) if not 1) but sourceFilename is given, create simdSourceFilename from that and compile library
  // 3) if not 2) but libraryFilename is given, load that library, if it contains simdRhs, use that, if it contains non-simd rhs use that

  // try to load or create simd source
  std::string simdSourceFilename;
  if (PythonUtility::hasKey(this->specificSettings_, "sourceFilename"))
  {
    if (!createSimdSourceFile(simdSourceFilename))
      simdSourceFilename = "";
  }

  if (simdSourceFilename == "")
  {
    if(PythonUtility::hasKey(this->specificSettings_, "simdSourceFilename"))
    {
      simdSourceFilename = PythonUtility::getOptionString(this->specificSettings_, "simdSourceFilename", "");
    }
  }

  std::string libraryFilename;
  // if simdSourceFilename is set, compile to create dynamic library
  if (simdSourceFilename != "")
  {
    // compile source file to a library
    libraryFilename = "lib.so";
    if (PythonUtility::hasKey(this->specificSettings_, "libraryFilename"))
    {
      libraryFilename = PythonUtility::getOptionString(this->specificSettings_, "libraryFilename", "lib.so");
    }
    else 
    {
      std::stringstream s;
      s << "lib/"+StringUtility::extractBasename(this->sourceFilename_) << "_" << this->nInstances_ << ".so";
      libraryFilename = s.str();
    }

    bool doCompilation = true;
    forceRecompileRhs_ = PythonUtility::getOptionBool(this->specificSettings_, "forceRecompileRhs", true);
    if (!forceRecompileRhs_)
    {
      // check if the library file already exists
      std::ifstream file;
      file.open(libraryFilename);
      if (file.is_open())
      {
        LOG(DEBUG) << "Library \"" << libraryFilename << "\" already exists, do not recompile (set forceRecompileRhs to True to force recompilation).";
        doCompilation = false;
        file.close();
      }
    }
    
    if (doCompilation)
    {
     
      if (libraryFilename.find("/") != std::string::npos)
      {
        std::string path = libraryFilename.substr(0, libraryFilename.rfind("/"));
        int ret = system((std::string("mkdir -p ")+path).c_str());
        
        if (ret != 0)
        {
          LOG(ERROR) << "Could not create path \"" << path << "\".";
        }
      }
     
      std::stringstream compileCommand;
      // -ftree-vectorize -fopt-info-vec-missed -fopt-info-vec-optimized
      compileCommand << "gcc -fPIC -O3 -ftree-vectorize -fopt-info-vec-optimized=vectorizer_optimized.log -shared -lm -x c -o " << libraryFilename << " " << simdSourceFilename;
      int ret = system(compileCommand.str().c_str());
      if (ret != 0)
      {
        LOG(ERROR) << "Compilation failed. Command: \"" << compileCommand.str() << "\".";
        libraryFilename = "";
      }
      else
      {
        LOG(DEBUG) << "Compilation successful. Command: \"" << compileCommand.str() << "\".";
      }

      // repeat compilation with different GCC vectorizer outputs
  #if 0
      compileCommand.str("");
      compileCommand << "gcc -fPIC -O3 -ftree-vectorize -fopt-info-vec-missed=vectorizer_missed.log -shared -lm -x c -o " << libraryFilename << " " << simdSourceFilename;
      ret = system(compileCommand.str().c_str());
      if (ret != 0)
      {
        LOG(DEBUG) << "Compilation failed. Command: \"" << compileCommand.str() << "\".";
      }
      else
      {
        LOG(DEBUG) << "Compilation successful. Command: \"" << compileCommand.str() << "\".";
      }
      compileCommand.str("");
      compileCommand << "gcc -fPIC -O3 -ftree-vectorize -fopt-info-vec-all=vectorizer_all.log -shared -lm -x c -o " << libraryFilename << " " << simdSourceFilename;
      ret = system(compileCommand.str().c_str());
      if (ret != 0)
      {
        LOG(DEBUG) << "Compilation failed. Command: \"" << compileCommand.str() << "\".";
      }
      else
      {
        LOG(DEBUG) << "Compilation successful. Command: \"" << compileCommand.str() << "\".";
      }
  #endif
    }
  }

  // if library is still not available, look if it was provided
  if (libraryFilename == "")
  {
    libraryFilename = PythonUtility::getOptionString(this->specificSettings_, "libraryFilename", "lib.so");
  }

  if (libraryFilename == "")
  {
    LOG(FATAL) << "Could not create or locate dynamic library for cellml right hand side routine.";
  }

  loadRhsLibrary(libraryFilename);
}

template<int nStates>
bool RhsRoutineHandler<nStates>::
loadRhsLibrary(std::string libraryFilename)
{
 
  // load dynamic library
  //
  std::string currentWorkingDirectory = getcwd(NULL,0);
  // append slash if there is none at the end
  if (currentWorkingDirectory[currentWorkingDirectory.length()-1] != '/')
    currentWorkingDirectory += "/";

  void* handle = dlopen((currentWorkingDirectory+libraryFilename).c_str(), RTLD_LOCAL | RTLD_LAZY);
  if (handle)
  {
    // load rhs method
    
    // try to load several routine names
    rhsRoutine_ = (void (*)(void *,double,double*,double*,double*,double*)) dlsym(handle, "computeCellMLRightHandSide");
    rhsRoutineOpenCMISS_ = (void (*)(double,double*,double*,double*,double*)) dlsym(handle, "OC_CellML_RHS_routine");
    initConstsOpenCOR_ = (void(*)(double*, double*, double*)) dlsym(handle, "initConsts");
    computeRatesOpenCOR_ = (void(*)(double, double*, double*, double*, double*)) dlsym(handle, "computeRates");
    computeVariablesOpenCOR_  = (void(*)(double, double*, double*, double*, double*)) dlsym(handle, "computeVariables");

<<<<<<< HEAD
    LOG(DEBUG) << "Library \"" <<libraryFilename<< "\" loaded. "
      << "rhsRoutine: " << (rhsRoutine_==NULL? "NULL" : "yes") << ", rhsRoutineSimd: " << (rhsRoutineSimd_==NULL? "NULL" : "yes");

    // fail if none of both could be loaded
    if (!rhsRoutine_ && !rhsRoutineSimd_)
    {
      LOG(FATAL) << "Could not load rhs routine from dynamic library \"" <<libraryFilename<< "\".";
=======
    LOG(DEBUG) << "Library \""<<libraryFilename<<"\" loaded. "
      << "rhsRoutine_: " << (rhsRoutine_==NULL? "NULL" : "yes")
      << ", rhsRoutineOpenCMISS_: " << (rhsRoutineOpenCMISS_==NULL? "NULL" : "yes")
      << ", initConstsOpenCOR_: " << (initConstsOpenCOR_==NULL? "NULL" : "yes")
      << ", rhsRoutineOpenCMISS_: " << (rhsRoutineOpenCMISS_==NULL? "NULL" : "yes")
      << ", computeRatesOpenCOR_: " << (computeRatesOpenCOR_==NULL? "NULL" : "yes")
      << ", computeVariablesOpenCOR_: " << (computeVariablesOpenCOR_==NULL? "NULL" : "yes");

    if (rhsRoutine_)
    {
      // if the opendihu-generated rhs function (with openmp pragmas) is present in the library, we can directly use it and we are done in this method.
      return true;
>>>>>>> 76fd78f4
    }
    else if (rhsRoutineOpenCMISS_)
    {
      // if the OpenCMISS routine is present, setup the rhs function such that the OpenCMISS function is called for every instance of the problem
      rhsRoutine_ = [](void *context, double t, double *statesInput, double *ratesOutput, double *algebraicsOutput, double *parametersInput)
      {
        LOG(DEBUG) << "call opendihu rhsRoutine, by calling several opencmiss rhs";

        CellmlAdapter<nStates> *cellmlAdapter = (CellmlAdapter<nStates> *)context;
        int nInstances, nIntermediates, nParameters;
        cellmlAdapter->getNumbers(nInstances, nIntermediates, nParameters);

        // call the standard rhs routine for every instance of the CellML problem
        for(int instanceNo = 0; instanceNo < nInstances; instanceNo++)
        {
          // create vectors that contain the values for a single instance
          std::vector<double> states(nStates);
          std::vector<double> rates(nStates);
          std::vector<double> intermediates(nIntermediates);
          std::vector<double> parameters(nParameters);

          // copy the values from the interleaved vectors
          for (int i = 0; i < nStates; i++)
          {
            states[i] = statesInput[i*nInstances + instanceNo];
          }
          for (int i = 0; i < nParameters; i++)
          {
            parameters[i] = parametersInput[i*nInstances + instanceNo];
          }

          // call OpenCMISS generated rhs routine
          cellmlAdapter->rhsRoutineOpenCMISS_(t, states.data(), rates.data(), intermediates.data(), parameters.data());

          // copy the results back in the big vectors

          // copy the values back to the interleaved vectors
          for (int i = 0; i < nStates; i++)
          {
            ratesOutput[i*nInstances + instanceNo] = rates[i];
          }

          for (int i = 0; i < nIntermediates; i++)
          {
            algebraicsOutput[i*nInstances + instanceNo] = intermediates[i];
          }
        }
      };
      
    }
    else if (initConstsOpenCOR_)
    {
      LOG(FATAL) << "Could not load rhs routine from dynamic library \""<<libraryFilename<<"\", but a computeRates method from OpenCOR was detected. " 
        << "Please provide the sourceFilename of the source instead of the library.";
      return false;
    }
    else
    {
      LOG(FATAL) << "Could not load rhs routine from dynamic library \""<<libraryFilename<<"\".";
      return false;
    }
  }
  else
  {
<<<<<<< HEAD
    LOG(FATAL) << "Could not load dynamic library \"" <<libraryFilename<< "\". Reason: " <<dlerror();
  }
=======
    LOG(FATAL) << "Could not load dynamic library \""<<libraryFilename<<"\". Reason: "<<dlerror();
  } 
>>>>>>> 76fd78f4
}

template<int nStates>
bool RhsRoutineHandler<nStates>::
createSimdSourceFile(std::string &simdSourceFilename)
{
  // This method can handle two different types of input c files: from OpenCMISS and from OpenCOR
  
  // input source filename is this->sourceFilename_
  bool inputFileTypeOpenCMISS = true;   //< if the input file that is being parsed is from OpenCMISS and not from OpenCOR
  
  // read in source from file
  std::ifstream sourceFile(this->sourceFilename_.c_str());
  if (!sourceFile.is_open())
  {
    LOG(ERROR) << "Could not open source file \"" <<this->sourceFilename_<< "\" for reading!";
    return false;
  }
  else
  {
    // read whole file contents to source
    std::stringstream source;
    source << sourceFile.rdbuf();
    sourceFile.close();

    bool discardOpenBrace = false;   // if the next line consisting of only "{" should be discarded
    std::stringstream simdSource;
    
    simdSource << "#include <math.h>" << std::endl;
    
    // step through lines and create simd source file
    while(!source.eof())
    {
      std::string line;
      getline(source, line);
      
      if (discardOpenBrace && line == "{")
      {
        discardOpenBrace = false;
        continue;
      }
      
      if (line == "void")
      {
        std::string line2;
        getline(source, line2);
        line += std::string(" ") + line2;
      }

      // line contains declaration of ALGEBRAIC variable, e.g. "double CONSTANTS[110], ALGEBRAIC[70];"
      if (line.find("double CONSTANTS") == 0 && line.find("ALGEBRAIC[") != std::string::npos)
      {
        size_t pos = line.find("ALGEBRAIC[");   
        size_t posStart = line.find("[", pos)+1;
        size_t posEnd = line.find("]", posStart);
        int algebraicSize = atoi(line.substr(posStart).c_str());

        simdSource << line.substr(0, posStart) << algebraicSize * this->nInstances_ << line.substr(posEnd) << std::endl;
      }
      else if (line.find("initConsts") != std::string::npos)
      {
        inputFileTypeOpenCMISS = false;
        simdSource << line << std::endl;
      }
      else if (line.find("CONSTANTS[") == 0)
      {
        constantAssignments_.push_back(line);
        simdSource << line << std::endl;
      }
      else if (line.find("void computeVariables") != std::string::npos)
      {
        simdSource << std::endl;
        break;
      }
      // line contains OpenCMISS function head
      else if (line.find("void OC_CellML_RHS_routine") != std::string::npos || line.find("computeRates") != std::string::npos)
      {
        if (line.find("void OC_CellML_RHS_routine") != std::string::npos)
        {
          inputFileTypeOpenCMISS = true;
        }
        else
        {
          inputFileTypeOpenCMISS = false; 
        }
        
        if (line.find("void computeCellMLRightHandSide") != std::string::npos)
        {
          LOG(WARNING) << "The given source file \"" <<this->sourceFilename_<< "\" already contains a simd version of the rhs routine. "
            << "Use the option \"simdSourceFilename\" instead.";
          return true;
        }

        auto t = std::time(nullptr);
        auto tm = *std::localtime(&t);
        simdSource << std::endl << "/* This function was created by opendihu at " << std::put_time(&tm, "%d/%m/%Y %H:%M:%S") 
          << ".\n * It is designed for " << this->nInstances_ << " instances of the CellML problem. */" << std::endl
          << "void computeCellMLRightHandSide("
          << "void *context, double t, double *states, double *rates, double *algebraics, double *parameters)" << std::endl << "{" << std::endl;
        discardOpenBrace = true;
          
        simdSource << "  double VOI = t;   /* current simulation time */" << std::endl;
        if (!inputFileTypeOpenCMISS) 
        {
          simdSource << std::endl << "  /* define constants */" << std::endl 
            << "  double CONSTANTS[" << this->nConstants_ << "];" << std::endl;
          for (std::string constantAssignmentsLine : constantAssignments_)
          {
            simdSource << "  " << constantAssignmentsLine << std::endl; 
          }
          simdSource << std::endl
            << "  double ALGEBRAIC[" << this->nIntermediates_*this->nInstances_ << "];  " 
            << "  /* " << this->nIntermediates_ << " per instance * " << this->nInstances_ << " instances */ " << std::endl;
        }
      }
      // line contains OpenCMISS assignment
      else if(line.find("OC_WANTED") == 0 || line.find("OC_RATE") == 0 || line.find("ALGEBRAIC") == 0 || line.find("RATES") == 0)
      {
        // parse line
        struct entry_t
        {
          std::string code;
          int arrayIndex;
          enum {variableName, other} type;
        };
        std::list<entry_t> entries;

<<<<<<< HEAD
        VLOG(2) << "line: [" <<line<< "]";
=======
        bool isExplicitParameter;   // if this is an explicit parameter, i.e. a ALGEBRAIC variable, that is overridden by a parameter
          
        VLOG(2) << "line: ["<<line<<"]";
>>>>>>> 76fd78f4

        size_t currentPos = 0;
        for(int i = 0; currentPos <= line.length(); i++)
        {
          VLOG(2);
          VLOG(2) << "currentPos: " << currentPos<< " code from there: \"" <<line.substr(currentPos, 20) << "\"";
          VLOG(2) << "variables: "
<<<<<<< HEAD
            <<line.find("OC_STATE", currentPos) << ", "
            <<line.find("OC_RATE", currentPos) << ", "
            <<line.find("ALGEBRAIC", currentPos) << ", "
            <<line.find("OC_WANTED", currentPos) << ", "
            <<line.find("OC_KNOWN", currentPos);
=======
            <<line.find("OC_STATE", currentPos)<<", "
            <<line.find("OC_RATE", currentPos)<<", "
            <<line.find("ALGEBRAIC", currentPos)<<", "
            <<line.find("OC_WANTED", currentPos)<<", "
            <<line.find("OC_KNOWN", currentPos)<<", "
            <<line.find("STATES", currentPos)<<", "
            <<line.find("RATES", currentPos)<<", "
            <<line.find("CONSTANTS", currentPos);
>>>>>>> 76fd78f4

          size_t posVariable = std::min({
            line.find("OC_STATE", currentPos),    // states
            line.find("OC_RATE", currentPos),     // rates
            line.find("ALGEBRAIC", currentPos),   // algebraics
            line.find("OC_WANTED", currentPos),   // algebraics
            line.find("OC_KNOWN", currentPos),    // parameters
            line.find("STATES", currentPos),      // states
            line.find("RATES", currentPos),       // rates
            line.find("CONSTANTS", currentPos)    // CONSTANTS
          });

          VLOG(2) << "posVariable: " <<posVariable;

          entry_t entry;
          if (posVariable == currentPos)
          {
            size_t posBracket = line.find("[", currentPos);
            entry.code = line.substr(currentPos, posBracket-currentPos);
            
            // rename variable
            if (entry.code == "OC_STATE" || entry.code == "STATES")
              entry.code = "states";
            else if (entry.code == "OC_RATE" || entry.code == "RATES")
              entry.code = "rates";
            else if (entry.code == "ALGEBRAIC" || entry.code == "OC_WANTED")
              entry.code = "algebraics";
            else if (entry.code == "OC_KNOWN")
              entry.code = "parameters";
            
            // extract array index
            entry.arrayIndex = atoi(line.substr(posBracket+1).c_str());

<<<<<<< HEAD
            VLOG(2) << "extract variable name \"" <<entry.code<< "\", index " <<entry.arrayIndex;

=======
            VLOG(2) << "extract variable name \""<<entry.code<<"\", index "<<entry.arrayIndex;
>>>>>>> 76fd78f4
            entry.type = entry_t::variableName;

            // check if number of states is in bounds of template parameter nStates
            if (entry.code == "states" && entry.arrayIndex >= nStates)
            {
              LOG(FATAL) << "CellML code in source file \"" << this->sourceFilename_ << "\" "
                << "computes more states than given in the user code as template parameter "
                << "(template parameter: " << nStates << ", CellML code: at least " << entry.arrayIndex+1 << ").";
            }
            
            // check if this is an assignment to a algebraic value that is actually an explicit parameter (set by parametersUsedAsIntermediate)
            if (entry.code == "algebraics" && i == 0)
            {
              isExplicitParameter = false;
              for (int parameterUsedAsIntermediate : this->parametersUsedAsIntermediate_)
              {
                if (entry.arrayIndex == parameterUsedAsIntermediate)
                {
                  isExplicitParameter = true;
                  break;
                }
              }
              
              if (isExplicitParameter)
                break;
            }
            
            // replace algebraic by parameter if it is an explicit parameter set by parametersUsedAsIntermediate
            if (entry.code == "algebraics")
            {
              // loop over all parametersUsedAsIntermediate_
              for (int j = 0; j < this->parametersUsedAsIntermediate_.size(); j++)
              {
                if (entry.arrayIndex == this->parametersUsedAsIntermediate_[j])
                {
                  entry.code = "parameters";
                  entry.arrayIndex = j;
                  break;
                }
              }
            }

            // replace constant by parameter if it is an explicit parameter set by parametersUsedAsConstant
            if (entry.code == "CONSTANTS")
            {
              // loop over all parametersUsedAsConstant_
              for (int j = 0; j < this->parametersUsedAsConstant_.size(); j++)
              {
                if (entry.arrayIndex == this->parametersUsedAsConstant_[j])
                {
                  entry.code = "parameters";
                  entry.arrayIndex = this->parametersUsedAsIntermediate_.size() + j;
                  break;
                }
              }
            }

            // advance current position
            currentPos = line.find("]", currentPos)+1;
            VLOG(2) << "(1)advance to " << currentPos;
          }
          else
          {
            entry.code = line.substr(currentPos, posVariable-currentPos);
            VLOG(2) << "extract code \"" <<entry.code<< "\".";
            entry.type = entry_t::other;

            // advance current position
            currentPos = posVariable;
            VLOG(2) << "(2)advance to " << currentPos;
          }
          entries.push_back(entry);
        }
        
        if (isExplicitParameter)
        {
          simdSource << "  /* explicit parameter */" << std::endl 
            << "  /* " << line << "*/" << std::endl;
        }
        else
        { 
          // add pragma omp here
          simdSource << std::endl << "  for(int i = 0; i < " << this->nInstances_ << "; i++)" << std::endl
            << "  {" << std::endl << "    ";

<<<<<<< HEAD
        simdSource << "for(int i = 0; i < " << this->nInstances_ << "; i++)" << std::endl
          << "{" << std::endl << "\t";

        VLOG(2) << "parsed " <<entries.size() << " entries";

        // write out parsed code with adjusted indices
        for (auto entry : entries)
        {
          VLOG(2) << " entry type=" <<entry.type<< ", code: \"" <<entry.code<< "\", index: " <<entry.arrayIndex;
          switch(entry.type)
=======
          VLOG(2) << "parsed "<<entries.size()<<" entries";

          // write out parsed code with adjusted indices
          for (auto entry : entries)
>>>>>>> 76fd78f4
          {
            VLOG(2) << " entry type=" <<entry.type<<", code: \""<<entry.code<<"\", index: "<<entry.arrayIndex;
            switch(entry.type)
            {
              case entry_t::variableName:
                if (entry.code == "CONSTANTS")
                {
                  // constants only exist once for all instances
                  simdSource << entry.code << "[" << entry.arrayIndex<< "]";
                }
                else 
                {
                  // all other variables (states, rates, intermediates, parameters) exist for every instance
                  simdSource << entry.code << "[" << entry.arrayIndex * this->nInstances_ << "+i]";
                }
                break;
              case entry_t::other:
                simdSource << entry.code;
                break;
            }
          }
          simdSource << std::endl << "  }" << std::endl;
        }
      }
      // every other line
      else
      {
        simdSource << line << std::endl;
      }
    }

    // write out source file
    std::stringstream s;
    s << StringUtility::extractBasename(this->sourceFilename_) << "_simd.c";
    simdSourceFilename = s.str();
    if (PythonUtility::hasKey(this->specificSettings_, "simdSourceFilename"))
    {
      simdSourceFilename = PythonUtility::getOptionString(this->specificSettings_, "simdSourceFilename", "");
    }

    std::ofstream simdSourceFile(simdSourceFilename.c_str());
    if (!simdSourceFile.is_open())
    {
      LOG(ERROR) << "Could not write to file \"" <<simdSourceFilename<< "\".";
      return false;
    }
    else
    {
      std::string fileContents = simdSource.str();
      simdSourceFile << fileContents;
      simdSourceFile.close();
    }
  }
  
  return true;
}

template<int nStates>
bool RhsRoutineHandler<nStates>::
scanSourceFile(std::string sourceFilename, std::vector<double> &statesInitialValues)
{
  LOG(TRACE) << "scanSourceFile";
  
  // parse source file, set initial values for states (only one instance) and nParameters_, nConstants_ and nIntermediates_

  this->inputFileTypeOpenCMISS_ = true;   //< if the input file that is being parsed is from OpenCMISS and not from OpenCOR
  
  // read in source from file
  std::ifstream sourceFile(sourceFilename.c_str());
  if (!sourceFile.is_open())
  {
    LOG(WARNING) << "Could not open source file \""<<sourceFilename<<"\" for reading initial values.";
    return false;
  }
  else
  {
    std::string name;  // the parsed name of a specifier that follows 
    
    // read whole file contents
    std::stringstream source;
    source << sourceFile.rdbuf();
    sourceFile.close();

    statesInitialValues.resize(nStates);

    // step through lines of simd file
    while(!source.eof())
    {
      std::string line;
      getline(source, line);

      // line contains initial value for a state or a known value, for example: "DUMMY_ASSIGNMENT /*OC_STATE[0]*/ = -79.974;", OpenCMISS
      if (line.find("DUMMY_ASSIGNMENT") == 0 && line.find("/*") != std::string::npos)
      {
        // parse line
        size_t posBegin = line.find("/*")+2;
        size_t posEnd = line.find("*/");
        std::string variableType = line.substr(posBegin, posEnd-posBegin);
        size_t pos = variableType.find("[");
        std::string variableName = variableType.substr(0, pos);
        unsigned int index = atoi(variableType.substr(pos+1).c_str());

        pos = line.find("= ");
        double value = atof(line.substr(pos+2).c_str());

        if (variableName == "OC_STATE" && index >= 0 && index < (unsigned int)nStates)
        {
          // store initial value for state
          statesInitialValues[index] = value;
          
          // store name of the state that was parsed from the comment in the previous line
          this->stateNames_[index] = name;
        }
        else if (variableName == "OC_KNOWN" && index >= 0)
        {
          // store initial value for parameter
          if (this->parameters_.size() < index+1)
          {
            this->parameters_.resize(index+1);
          }
          this->parameters_[index] = value;
        }
      }
      else if (line.find("/* Constant") == 0)  // line in OpenCMISS generated input file of type "/* Constant C_m */"
      {
        // parse name of state, will be assigned to the state in the next line
        name = line.substr(12, line.find(" */")-12);
      }
      else if (line.find(" * STATES") == 0)  // line in OpenCOR generated input file of type " * STATES[55] is P_C_SR in component razumova (milliM)."
      {
        // parse name of state
        unsigned int index = atoi(line.substr(10,line.find("]")-10).c_str());
        int posBegin = line.find("is",12)+3;
        int posEnd = line.rfind(" in");
        name = line.substr(posBegin,posEnd-posBegin);
        LOG(DEBUG) << "index= " << index << ", this->stateNames_size = " << this->stateNames_.size();
        this->stateNames_[index] = name;
      }
      else if (line.find("STATES[") == 0)   // line contains assignment in OpenCOR generated input file
      {
        // parse initial value of state
        unsigned int index = atoi(line.substr(7,line.find("]",7)-7).c_str());
        double value = atof(line.substr(line.find("= ")+2).c_str());
        statesInitialValues[index] = value;
      }
      else if (line.find("ALGEBRAIC[") == 0)  // assignment to an algebraic variable in both OpenCMISS and OpenCOR generated files
      {
        int algebraicIndex = atoi(line.substr(10,line.find("]",10)-10).c_str());
        this->nIntermediates_ = std::max(this->nIntermediates_, algebraicIndex+1);
      }
      else if (line.find("OC_KNOWN[") != std::string::npos)  // usage of a parameter variable in OpenCMISS generated file
      {
        std::string substr(line.substr(line.find("OC_KNOWN[")+9,line.find("]",line.find("OC_KNOWN[")+9)-line.find("OC_KNOWN[")-9));
        int index = atoi(substr.c_str());
        this->nParameters_ = std::max(this->nParameters_, index+1);
      }
      else if (line.find("CONSTANTS[") != std::string::npos)  // usage of a constant
      {
        std::string substr(line.substr(line.find("CONSTANTS[")+10,line.find("]",line.find("CONSTANTS[")+10)-line.find("CONSTANTS[")-10));
        int index = atoi(substr.c_str());
        this->nConstants_ = std::max(this->nConstants_, index+1);
      }
      
      if (line.find("initConsts") == 0)
      {
        this->inputFileTypeOpenCMISS_ = false;
      }
      
      // if the rhs routine is reached in the OpenCOR file, there are no more initializations, there quit processing of the source file
      if (!this->inputFileTypeOpenCMISS_ && line.find("computeCellMLRightHandSide") != std::string::npos)
      {
        break;
      }
    }
  }
  return true;
}<|MERGE_RESOLUTION|>--- conflicted
+++ resolved
@@ -169,16 +169,7 @@
     computeRatesOpenCOR_ = (void(*)(double, double*, double*, double*, double*)) dlsym(handle, "computeRates");
     computeVariablesOpenCOR_  = (void(*)(double, double*, double*, double*, double*)) dlsym(handle, "computeVariables");
 
-<<<<<<< HEAD
-    LOG(DEBUG) << "Library \"" <<libraryFilename<< "\" loaded. "
-      << "rhsRoutine: " << (rhsRoutine_==NULL? "NULL" : "yes") << ", rhsRoutineSimd: " << (rhsRoutineSimd_==NULL? "NULL" : "yes");
-
-    // fail if none of both could be loaded
-    if (!rhsRoutine_ && !rhsRoutineSimd_)
-    {
-      LOG(FATAL) << "Could not load rhs routine from dynamic library \"" <<libraryFilename<< "\".";
-=======
-    LOG(DEBUG) << "Library \""<<libraryFilename<<"\" loaded. "
+    LOG(DEBUG) << "Library \"" << libraryFilename << "\" loaded. "
       << "rhsRoutine_: " << (rhsRoutine_==NULL? "NULL" : "yes")
       << ", rhsRoutineOpenCMISS_: " << (rhsRoutineOpenCMISS_==NULL? "NULL" : "yes")
       << ", initConstsOpenCOR_: " << (initConstsOpenCOR_==NULL? "NULL" : "yes")
@@ -190,7 +181,6 @@
     {
       // if the opendihu-generated rhs function (with openmp pragmas) is present in the library, we can directly use it and we are done in this method.
       return true;
->>>>>>> 76fd78f4
     }
     else if (rhsRoutineOpenCMISS_)
     {
@@ -243,25 +233,20 @@
     }
     else if (initConstsOpenCOR_)
     {
-      LOG(FATAL) << "Could not load rhs routine from dynamic library \""<<libraryFilename<<"\", but a computeRates method from OpenCOR was detected. " 
+      LOG(FATAL) << "Could not load rhs routine from dynamic library \"" << libraryFilename << "\", but a computeRates method from OpenCOR was detected. " 
         << "Please provide the sourceFilename of the source instead of the library.";
       return false;
     }
     else
     {
-      LOG(FATAL) << "Could not load rhs routine from dynamic library \""<<libraryFilename<<"\".";
+      LOG(FATAL) << "Could not load rhs routine from dynamic library \"" << libraryFilename << "\".";
       return false;
     }
   }
   else
   {
-<<<<<<< HEAD
-    LOG(FATAL) << "Could not load dynamic library \"" <<libraryFilename<< "\". Reason: " <<dlerror();
-  }
-=======
-    LOG(FATAL) << "Could not load dynamic library \""<<libraryFilename<<"\". Reason: "<<dlerror();
+    LOG(FATAL) << "Could not load dynamic library \"" << libraryFilename << "\". Reason: " <<dlerror();
   } 
->>>>>>> 76fd78f4
 }
 
 template<int nStates>
@@ -389,36 +374,24 @@
         };
         std::list<entry_t> entries;
 
-<<<<<<< HEAD
-        VLOG(2) << "line: [" <<line<< "]";
-=======
         bool isExplicitParameter;   // if this is an explicit parameter, i.e. a ALGEBRAIC variable, that is overridden by a parameter
           
-        VLOG(2) << "line: ["<<line<<"]";
->>>>>>> 76fd78f4
+        VLOG(2) << "line: [" << line << "]";
 
         size_t currentPos = 0;
         for(int i = 0; currentPos <= line.length(); i++)
         {
           VLOG(2);
-          VLOG(2) << "currentPos: " << currentPos<< " code from there: \"" <<line.substr(currentPos, 20) << "\"";
+          VLOG(2) << "currentPos: " << currentPos << " code from there: \"" << line.substr(currentPos, 20) << "\"";
           VLOG(2) << "variables: "
-<<<<<<< HEAD
-            <<line.find("OC_STATE", currentPos) << ", "
-            <<line.find("OC_RATE", currentPos) << ", "
-            <<line.find("ALGEBRAIC", currentPos) << ", "
-            <<line.find("OC_WANTED", currentPos) << ", "
-            <<line.find("OC_KNOWN", currentPos);
-=======
-            <<line.find("OC_STATE", currentPos)<<", "
-            <<line.find("OC_RATE", currentPos)<<", "
-            <<line.find("ALGEBRAIC", currentPos)<<", "
-            <<line.find("OC_WANTED", currentPos)<<", "
-            <<line.find("OC_KNOWN", currentPos)<<", "
-            <<line.find("STATES", currentPos)<<", "
-            <<line.find("RATES", currentPos)<<", "
-            <<line.find("CONSTANTS", currentPos);
->>>>>>> 76fd78f4
+            << line.find("OC_STATE", currentPos) << ", "
+            << line.find("OC_RATE", currentPos) << ", "
+            << line.find("ALGEBRAIC", currentPos) << ", "
+            << line.find("OC_WANTED", currentPos) << ", "
+            << line.find("OC_KNOWN", currentPos) << ", "
+            << line.find("STATES", currentPos) << ", "
+            << line.find("RATES", currentPos) << ", "
+            << line.find("CONSTANTS", currentPos);
 
           size_t posVariable = std::min({
             line.find("OC_STATE", currentPos),    // states
@@ -452,12 +425,8 @@
             // extract array index
             entry.arrayIndex = atoi(line.substr(posBracket+1).c_str());
 
-<<<<<<< HEAD
-            VLOG(2) << "extract variable name \"" <<entry.code<< "\", index " <<entry.arrayIndex;
-
-=======
-            VLOG(2) << "extract variable name \""<<entry.code<<"\", index "<<entry.arrayIndex;
->>>>>>> 76fd78f4
+            VLOG(2) << "extract variable name \"" << entry.code << "\", index " << entry.arrayIndex;
+
             entry.type = entry_t::variableName;
 
             // check if number of states is in bounds of template parameter nStates
@@ -522,7 +491,7 @@
           else
           {
             entry.code = line.substr(currentPos, posVariable-currentPos);
-            VLOG(2) << "extract code \"" <<entry.code<< "\".";
+            VLOG(2) << "extract code \"" << entry.code << "\".";
             entry.type = entry_t::other;
 
             // advance current position
@@ -543,25 +512,12 @@
           simdSource << std::endl << "  for(int i = 0; i < " << this->nInstances_ << "; i++)" << std::endl
             << "  {" << std::endl << "    ";
 
-<<<<<<< HEAD
-        simdSource << "for(int i = 0; i < " << this->nInstances_ << "; i++)" << std::endl
-          << "{" << std::endl << "\t";
-
-        VLOG(2) << "parsed " <<entries.size() << " entries";
-
-        // write out parsed code with adjusted indices
-        for (auto entry : entries)
-        {
-          VLOG(2) << " entry type=" <<entry.type<< ", code: \"" <<entry.code<< "\", index: " <<entry.arrayIndex;
-          switch(entry.type)
-=======
-          VLOG(2) << "parsed "<<entries.size()<<" entries";
+          VLOG(2) << "parsed " << entries.size() << " entries";
 
           // write out parsed code with adjusted indices
           for (auto entry : entries)
->>>>>>> 76fd78f4
-          {
-            VLOG(2) << " entry type=" <<entry.type<<", code: \""<<entry.code<<"\", index: "<<entry.arrayIndex;
+          {
+            VLOG(2) << " entry type=" << entry.type << ", code: \"" << entry.code << "\", index: " << entry.arrayIndex;
             switch(entry.type)
             {
               case entry_t::variableName:
@@ -603,7 +559,7 @@
     std::ofstream simdSourceFile(simdSourceFilename.c_str());
     if (!simdSourceFile.is_open())
     {
-      LOG(ERROR) << "Could not write to file \"" <<simdSourceFilename<< "\".";
+      LOG(ERROR) << "Could not write to file \"" << simdSourceFilename << "\".";
       return false;
     }
     else
@@ -631,7 +587,7 @@
   std::ifstream sourceFile(sourceFilename.c_str());
   if (!sourceFile.is_open())
   {
-    LOG(WARNING) << "Could not open source file \""<<sourceFilename<<"\" for reading initial values.";
+    LOG(WARNING) << "Could not open source file \"" << sourceFilename << "\" for reading initial values.";
     return false;
   }
   else
