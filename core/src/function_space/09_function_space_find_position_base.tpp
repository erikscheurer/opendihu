#include "function_space/09_function_space_find_position_base.h"

#include <cmath>
#include <array>
#include <sstream>

#include "easylogging++.h"
#include "mesh/face_t.h"

namespace FunctionSpace
{

// structured mesh
template<typename MeshType, typename BasisFunctionType>
bool FunctionSpaceStructuredFindPositionBase<MeshType,BasisFunctionType>::
findPosition(Vec3 point, element_no_t &elementNoLocal, int &ghostMeshNo, std::array<double,MeshType::dim()> &xi, bool startSearchInCurrentElement, double &residual, double xiTolerance)
{
  const element_no_t nElements = this->nElementsLocal();
  VLOG(2) << "findPosition, elementNoLocal: " << elementNoLocal << ", ghostMeshNo: " << ghostMeshNo
    << ", startSearchInCurrentElement: " << startSearchInCurrentElement << ", xiTolerance: " << xiTolerance << ", xi: " << xi;

  // set starting no to 0 if it was not given and is thus arbitrarily initialized
  if (elementNoLocal < 0 || elementNoLocal >= nElements)
    elementNoLocal = 0;

  // variables to store the best found element so far
  element_no_t elementNoBest = 0;
  std::array<double,MeshType::dim()> xiBest;
  double excessivityScoreBest = std::numeric_limits<double>::max();
  double residualBest;
  bool elementFound = false;

  if (startSearchInCurrentElement)
  {
    VLOG(2) << "findPosition: startSearchInCurrentElement";

    FunctionSpaceStructuredFindPositionBase<MeshType,BasisFunctionType> *functionSpace = this;

    if (ghostMeshNo != -1)
    {
      functionSpace = ghostMesh_[ghostMeshNo].get();

      // if no such ghost mesh is stored, fall back to own mesh
      if (functionSpace == nullptr)
      {
        ghostMeshNo = -1;
        functionSpace = this;
      }
    }

    assert(functionSpace);

    // check if point is already in current element
    if (functionSpace->pointIsInElement(point, elementNoLocal, xi, residual, xiTolerance))
    {
      elementFound = true;

      // debugging output
      if (VLOG_IS_ON(2) && MeshType::dim() == 3)
      {
        // check for element size
        const int nDofsPerElement = FunctionSpace<MeshType,BasisFunctionType>::nDofsPerElement();
        std::array<Vec3,nDofsPerElement> elementalNodePositions;
        this->geometryField().getElementValues(elementNoLocal, elementalNodePositions);

        // get bounding box of element
        double xMin = elementalNodePositions[0][0];
        double xMax = elementalNodePositions[0][0];
        double yMin = elementalNodePositions[0][1];
        double yMax = elementalNodePositions[0][1];
        double zMin = elementalNodePositions[0][2];
        double zMax = elementalNodePositions[0][2];

        for (Vec3 &elementalNodePosition : elementalNodePositions)
        {
          xMin = std::min(xMin, elementalNodePosition[0]);
          xMax = std::max(xMax, elementalNodePosition[0]);
          yMin = std::min(yMin, elementalNodePosition[1]);
          yMax = std::max(yMax, elementalNodePosition[1]);
          zMin = std::min(zMin, elementalNodePosition[2]);
          zMax = std::max(zMax, elementalNodePosition[2]);
        }

        //double xLength = xMax - xMin;
        //double yLength = yMax - yMin;
        //douuble zLength = zMax - zMin;

        VLOG(1) << "point " << point << " is in element " << elementNoLocal << ", which has "
          << "bounding box x: [" << xMin << "," << xMax << "], y: [" << yMin << "," << yMax << "], z: [" << zMin << "," << zMax << "]";
      }
      
      // check if point is really inside the element by a tigher tolerance
      double excessivityScore = 0;      // lower means more inside the element, <= 0 equals really totally inside the element, then (0 < xi < 1)
      for (int i = 0; i < MeshType::dim(); i++)
      {
        excessivityScore = std::max({excessivityScore, xi[i] - 1.0, 0.0 - xi[i]});
      }

      
      // if the point is really inside the element even with the tight tolerance, return true,
      // otherwise look in neighbouring elements for a better fit
      if (excessivityScore < 1e-12)
      {
        if(GLOBAL_DEBUG)LOG(INFO) << "findPosition: pointIsInElement returned true, found at xi=" << xi << ", elementNo: " << elementNoLocal << ", excessivityScore=" << excessivityScore << ", use it";
        VLOG(1) << "findPosition: pointIsInElement returned true, found at xi=" << xi << ", elementNo: " << elementNoLocal << ", excessivityScore=" << excessivityScore << ", use it";
        return true;
      }
      else 
      {
        if(GLOBAL_DEBUG)LOG(INFO) << "findPosition: pointIsInElement returned true, found at xi=" << xi << ", elementNo: " << elementNoLocal << ", excessivityScore=" << excessivityScore << ", save and check neighbouring elements";
        
        if (excessivityScore < excessivityScoreBest)
        {
          // save element as the best one so far, but also check neighbouring elements
          elementNoBest = elementNoLocal;
          xiBest = xi;
          residualBest = residual;
          excessivityScoreBest = excessivityScore;
        }
      }
    }

    // point is not in current element, consider the neighbouring elements and ghost meshes

    if(GLOBAL_DEBUG)LOG(INFO) << "point is not in current element, now check neighbouring elements";

    // set the neighbouring element nos, also considering ghost meshes
    if (this->checkNeighbouringElements(point, elementNoLocal, ghostMeshNo, xi, residual))
    {
      elementFound = true;

      // determine excessivity score of point found in neighbouring elements 
      double excessivityScore = 0;      // lower means more inside the element, <= 0 equals really totally inside the element, then (0 < xi < 1)
      for (int i = 0; i < MeshType::dim(); i++)
      {
        excessivityScore = std::max({excessivityScore, xi[i] - 1.0, 0.0 - xi[i]});
      }

      VLOG(2) << "findPosition: checkNeighbouringElements returned true, found at xi=" << xi << ", elementNo: " << elementNoLocal << ", excessivityScore=" << excessivityScore;

      if (excessivityScore < excessivityScoreBest)
      {
        VLOG(1) << "findPosition: use recently found";

        // the element of the neighbour was better, use it
        return true;
      }
      else 
      {
        VLOG(1) << "findPosition: use previously found, that is better";
        
        // use previously found element which is better
        xi = xiBest;
        residual = residualBest;
        elementNoLocal = elementNoBest;
        return true;
      }
    }
    else
    {
      VLOG(2) << "point was also not found among neighbouring elements (including ghost meshes), xi: " << xi << ", now check all elements";
    }
  }

  if (elementFound)
  {
    elementNoLocal = elementNoBest;
    xi = xiBest;
    residual = residualBest;
    
    VLOG(1) << "findPosition: element was found earlier with xi=" << xi << ", elementNo: " << elementNoLocal << ", excessivityScore=" << excessivityScoreBest << ", use it.";

    return true;
  }

  // search among all elements

  // look in every element, starting at elementNoLocal-2
  element_no_t elementNoLocalStart = (elementNoLocal - 2 + nElements) % nElements;
  element_no_t elementNoLocalEnd = (elementNoLocal - 3 + nElements) % nElements;

  VLOG(3) << "elementNoLocalStart: " << elementNoLocalStart << ", elementNoLocalEnd: " << elementNoLocalEnd << ", nElements: " << nElements;
  if (this->dim() == 3)
    VLOG(3) << "(" << this->meshPartition_->nElementsLocal(0) << "x" << this->meshPartition_->nElementsLocal(1) << "x" << this->meshPartition_->nElementsLocal(2) << ")";
  if (this->dim() == 2)
    VLOG(3) << "(" << this->meshPartition_->nElementsLocal(0) << "x" << this->meshPartition_->nElementsLocal(1) << ")";

  for (element_no_t currentElementNo = elementNoLocalStart; currentElementNo != elementNoLocalEnd; currentElementNo++)
  {
    // restart with element 0
    if (currentElementNo == nElements)
    {
      currentElementNo = 0;
      if (elementNoLocalEnd == currentElementNo)
        break;
    }

    VLOG(4) << "check element " << currentElementNo;

    // check if point is already in current element
    if (this->pointIsInElement(point, currentElementNo, xi, residual, xiTolerance))
    {
      elementFound = true;

      if (startSearchInCurrentElement)
      {
#ifndef NDEBUG
        LOG(WARNING) << "Mesh \"" << this->meshName() << "\": Could not find element that contains point " << point
          << " in neighbourhood of element " << elementNoLocal
          << (ghostMeshNo != -1? std::string(" in ghost mesh ")+Mesh::getString((Mesh::face_t)ghostMeshNo) : "")
          << ", tested all elements (no ghost elements) and found element " << currentElementNo << ". "
          << "This can happen if the elements lies on the border of the higher dimensional element, e.g. if a fiber lies on the outer border of the 3D muscle mesh.";
#endif
      }

      // check if point is really inside the element by a tigher tolerance
      double excessivityScore = 0;      // lower means more inside the element, <= 0 equals really totally inside the element, then (0 < xi < 1)
      for (int i = 0; i < MeshType::dim(); i++)
      {
        excessivityScore = std::max({excessivityScore, xi[i] - 1.0, 0.0 - xi[i]});
      }
      
      // if the point is really inside the element even with the tight tolerance, return true,
      // otherwise look in neighbouring elements for a better fit
      if (excessivityScore < 1e-12)
      {
<<<<<<< HEAD
        VLOG(1) << "findPosition: pointIsInElement returned true, found at xi=" << xi << ", elementNo: " << elementNoLocal << ", excessivityScore=" << excessivityScore << ", use it";
=======
        if(GLOBAL_DEBUG)LOG(INFO) << "findPosition: pointIsInElement returned true, found at xi=" << xi << ", elementNo: " << currentElementNo << ", excessivityScore=" << excessivityScore << ", use it";
>>>>>>> 4f9aeea8
        elementNoLocal = currentElementNo;
        return true;
      }
      else 
      {
        if(GLOBAL_DEBUG)LOG(INFO) << "findPosition: pointIsInElement returned true, found at xi=" << xi << ", elementNo: " << currentElementNo << ", excessivityScore=" << excessivityScore << ", save and check neighbouring elements";
        // save element as the best one so far, but also check neighbouring elements
        if (excessivityScore < excessivityScoreBest)
        {
          elementNoBest = currentElementNo;
          xiBest = xi;
          residualBest = residual;
          excessivityScoreBest = excessivityScore;
          ghostMeshNo = -1;   // not a ghost mesh
        }
      }
    }
  }

  if (elementFound)
  {
    elementNoLocal = elementNoBest;
    xi = xiBest;
    residual = residualBest;
    
    VLOG(1) << "findPosition: element was found earlier with xi=" << xi << ", elementNo: " << elementNoLocal << ", excessivityScore=" << excessivityScoreBest << ", use it.";

    return true;
  }
  
  // if point was still not found, search in ghost meshes
  for (int face = (int)Mesh::face_t::face0Minus; face <= (int)Mesh::face_t::face2Plus; face++)
  {
    VLOG(3) << "consider ghost mesh " << Mesh::getString((Mesh::face_t)face);
    if (ghostMesh_[face] != nullptr)
    {
      VLOG(3) << "   ghost mesh " << Mesh::getString((Mesh::face_t)face) << " is set";
      if (ghostMesh_[face]->findPosition(point, elementNoLocal, ghostMeshNo, xi, false, residual))
      {
        VLOG(3) << "   point found in ghost mesh " << Mesh::getString((Mesh::face_t)face) << ", element " << elementNoLocal << ", xi " << xi;
        ghostMeshNo = face;
        return true;
      }
      else
      {
        VLOG(3) << "   not found";
      }
    }
    else
    {
      VLOG(3) << "   ghost mesh " << Mesh::getString((Mesh::face_t)face) << " is not set";
    }
  }

  VLOG(1) << "Could not find any containing element (streamline ends)";
  return false;
}

template<typename MeshType, typename BasisFunctionType>
void FunctionSpaceStructuredFindPositionBase<MeshType,BasisFunctionType>::
setGhostMesh(Mesh::face_t face, const std::shared_ptr<FunctionSpace<MeshType,BasisFunctionType>> ghostMesh)
{
  assert(0 <= face);
  assert(face < 6);
  ghostMesh_[face] = ghostMesh;
  VLOG(1) << "set ghost mesh for face " << Mesh::getString((Mesh::face_t)face) << " to " << (ghostMesh == nullptr? " null" : "x");
}

template<typename MeshType, typename BasisFunctionType>
void FunctionSpaceStructuredFindPositionBase<MeshType,BasisFunctionType>::
debugOutputGhostMeshSet()
{
  VLOG(1) << "ghost mesh 0- is " << (ghostMesh_[(int)Mesh::face_t::face0Minus] == nullptr? "not" : "") << " set";
  VLOG(1) << "ghost mesh 0+ is " << (ghostMesh_[(int)Mesh::face_t::face0Plus] == nullptr? "not" : "") << " set";
  VLOG(1) << "ghost mesh 1- is " << (ghostMesh_[(int)Mesh::face_t::face1Minus] == nullptr? "not" : "") << " set";
  VLOG(1) << "ghost mesh 1+ is " << (ghostMesh_[(int)Mesh::face_t::face1Plus] == nullptr? "not" : "") << " set";
  VLOG(1) << "ghost mesh 2- is " << (ghostMesh_[(int)Mesh::face_t::face2Minus] == nullptr? "not" : "") << " set";
  VLOG(1) << "ghost mesh 2+ is " << (ghostMesh_[(int)Mesh::face_t::face2Plus] == nullptr? "not" : "") << " set";
}

} // namespace<|MERGE_RESOLUTION|>--- conflicted
+++ resolved
@@ -101,13 +101,12 @@
       // otherwise look in neighbouring elements for a better fit
       if (excessivityScore < 1e-12)
       {
-        if(GLOBAL_DEBUG)LOG(INFO) << "findPosition: pointIsInElement returned true, found at xi=" << xi << ", elementNo: " << elementNoLocal << ", excessivityScore=" << excessivityScore << ", use it";
         VLOG(1) << "findPosition: pointIsInElement returned true, found at xi=" << xi << ", elementNo: " << elementNoLocal << ", excessivityScore=" << excessivityScore << ", use it";
         return true;
       }
       else 
       {
-        if(GLOBAL_DEBUG)LOG(INFO) << "findPosition: pointIsInElement returned true, found at xi=" << xi << ", elementNo: " << elementNoLocal << ", excessivityScore=" << excessivityScore << ", save and check neighbouring elements";
+        VLOG(1) << "findPosition: pointIsInElement returned true, found at xi=" << xi << ", elementNo: " << elementNoLocal << ", excessivityScore=" << excessivityScore << ", save and check neighbouring elements";
         
         if (excessivityScore < excessivityScoreBest)
         {
@@ -224,11 +223,7 @@
       // otherwise look in neighbouring elements for a better fit
       if (excessivityScore < 1e-12)
       {
-<<<<<<< HEAD
         VLOG(1) << "findPosition: pointIsInElement returned true, found at xi=" << xi << ", elementNo: " << elementNoLocal << ", excessivityScore=" << excessivityScore << ", use it";
-=======
-        if(GLOBAL_DEBUG)LOG(INFO) << "findPosition: pointIsInElement returned true, found at xi=" << xi << ", elementNo: " << currentElementNo << ", excessivityScore=" << excessivityScore << ", use it";
->>>>>>> 4f9aeea8
         elementNoLocal = currentElementNo;
         return true;
       }
