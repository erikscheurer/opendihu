--- conflicted
+++ resolved
@@ -10,11 +10,7 @@
                  std::array<bool,4> &subdomainIsAtBorder)
 {
   LOG(DEBUG) << "fillBorderPoints";
-<<<<<<< HEAD
   MPI_Barrier(this->currentRankSubset_->mpiCommunicator());
-  
-=======
->>>>>>> 654e6338
   //PyObject *stlMeshPy = PyObject_CallFunction(functionGetStlMesh_, "s", stlFilename_.c_str());
   //PythonUtility::checkForError();
   //assert(stlMeshPy);
@@ -121,19 +117,11 @@
         if (rightNeighbourRankNo != -1)
         {
           LOG(DEBUG) << "zLevelIndex " << zLevelIndex << ", face " << Mesh::getString((Mesh::face_t)face)
-<<<<<<< HEAD
             << ", send borderPoint " << rightBorderPoint << " to right rank " << rightNeighbourRankNo << ", receive from right rank";
 
           // send and receive right border point
           MPIUtility::handleReturnValue(MPI_Sendrecv(rightBorderPoint.data(), 3, MPI_DOUBLE, rightNeighbourRankNo, 1,
                                                      rightForeignBorderPoint.data(), 3, MPI_DOUBLE, rightNeighbourRankNo, 1,
-=======
-            << ", send borderPoint " << rightBorderPoint << " to right rank " << rightNeighbourRankNo << ", receive from left rank";
-
-          // send and receive right border point
-          MPIUtility::handleReturnValue(MPI_Sendrecv(rightBorderPoint.data(), 3, MPI_DOUBLE, rightNeighbourRankNo, 2,
-                                                     rightForeignBorderPoint.data(), 3, MPI_DOUBLE, rightNeighbourRankNo, 2,
->>>>>>> 654e6338
                                                      currentRankSubset_->mpiCommunicator(), MPI_STATUS_IGNORE), "MPI_Send");
         }
         else
