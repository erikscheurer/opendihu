--- conflicted
+++ resolved
@@ -502,17 +502,11 @@
 {
   for (int i = 0; i < Vc::double_v::size(); i++)
   {
-<<<<<<< HEAD
-    // do not consider indices that are -1
-    if (elementNoLocalv[i] == -1)
-      continue;
-=======
 #ifdef USE_VECTORIZED_FE_MATRIX_ASSEMBLY
     // do not consider indices that are -1
     if (elementNoLocalv[i] == -1)
       continue;
 #endif
->>>>>>> 454e896c
 
     if (containsNanOrInf(value[i]))
     {
