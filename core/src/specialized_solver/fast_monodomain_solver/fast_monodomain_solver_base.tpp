--- conflicted
+++ resolved
@@ -68,8 +68,4 @@
 getSlotConnectorData()
 {
   return nestedSolvers_.getSlotConnectorData();
-<<<<<<< HEAD
-}
-=======
-}
->>>>>>> 7ce3dd05
+}