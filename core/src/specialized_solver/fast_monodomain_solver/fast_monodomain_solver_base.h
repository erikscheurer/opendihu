#pragma once

#include <Python.h>  // has to be the first included header
#include <array>
#include <vc_or_std_simd.h>  // this includes <Vc/Vc> or a Vc-emulating wrapper of <experimental/simd> if available

#include "control/multiple_instances.h"
#include "operator_splitting/strang.h"
#include "time_stepping_scheme/heun.h"
#include "cellml/03_cellml_adapter.h"
#include "function_space/function_space.h"
#include "mesh/structured_deformable.h"
#include "basis_function/lagrange.h"
#include "time_stepping_scheme/implicit_euler.h"
#include "spatial_discretization/finite_element_method/finite_element_method.h"

/** Buffers for CellML computation
  *  Includes Vc::double_v::size() instances of the CellML problem (usually 4 when using AVX-2).
  *  These will be computed at once using vector instructions.
  */
template<int nStates>
struct FiberPointBuffers
{
  Vc::double_v states[nStates];
};

#ifndef HAVE_STDSIMD
// only if we are using Vc, it is not necessary for std::simd

/** Specialize the default allocator for the FiberPointBuffers struct to use the aligned allocated provided by Vc.
 *  This could also be done by Vc_DECLARE_ALLOCATOR(<class>), but not here because of the template parameter nStates.
 */
namespace std
{
template<int nStates>
class allocator<FiberPointBuffers<nStates>> :
  public ::Vc::Allocator<FiberPointBuffers<nStates>>
{
public:
  template <typename U>
  struct rebind
  {
    typedef ::std::allocator<U> other;
  };
};
}
#endif

/** The implementation of a monodomain solver as used in the fibers_emg example, number of states and algebraics is templated.
 *  This class contains all functionality except the reaction term. Deriving classes only need to implement compute0D.
  */
template<int nStates, int nAlgebraics, typename DiffusionTimeSteppingScheme>
class FastMonodomainSolverBase : public Runnable
{
public:

  typedef FunctionSpace::FunctionSpace<
    Mesh::StructuredDeformableOfDimension<1>,
    BasisFunction::LagrangeOfOrder<1>
  > FiberFunctionSpace;

  typedef CellmlAdapter<
    nStates, nAlgebraics,  // nStates,nAlgebraics: 57,1 = Shorten, 4,9 = Hodgkin Huxley
    FiberFunctionSpace
  > CellmlAdapterType;

  typedef Control::MultipleInstances<                       // fibers
    OperatorSplitting::Strang<
      Control::MultipleInstances<
        TimeSteppingScheme::Heun<                   // fiber reaction term
          CellmlAdapterType
        >
      >,
      Control::MultipleInstances<
        DiffusionTimeSteppingScheme
      >
    >
  > NestedSolversType;

  typedef typename NestedSolversType::FunctionSpace FunctionSpace;
  typedef typename NestedSolversType::Data Data;
  typedef typename NestedSolversType::SlotConnectorDataType SlotConnectorDataType;

  //! constructor
  FastMonodomainSolverBase(const DihuContext &context);

  //! initialize the simulation, this is called from run
  void initialize();

  //! run the whole simulation
  void run();

  //! run simulation for the specified timespan
  void advanceTimeSpan(bool withOutputWritersEnabled = true);

  //! call the output writer on the data object, output files will contain currentTime, with callCountIncrement !=1 output timesteps can be skipped
  void callOutputWriter(int timeStepNo, double currentTime, int callCountIncrement = 1);

  //! reset to uninitialized state
  void reset();

  //! get a reference to the data object
  Data &data();

  //! set a new time interval that will be simulated by next call to advanceTimeSpan.
  void setTimeSpan(double startTime, double endTime);

  //! start time of time interval to be simulated
  double startTime();

  //! end time of simulation
  double endTime();

  //! get the slot connector data, to be used for an enclosing solver
  std::shared_ptr<SlotConnectorDataType> getSlotConnectorData();

  //! get a reference to the nested solvers
  NestedSolversType &nestedSolvers();

  /** data to be exchanged for computation of a single fiber
   *  The data stored herein is used for local computation.
   */
  struct FiberData
  {
    std::vector<double> elementLengths;   //< lengths of the 1D elements
    std::vector<double> vmValues;         //< values of Vm
    std::vector<double> furtherStatesAndAlgebraicsValues;    //< all data to be transferred back to the fibers, apart from vmValues, corresponding to statesForTransferIndices_ and algebraicsForTransferIndices_ (array of struct memory layout)
    int valuesLength;                     //< number of vmValues
    global_no_t valuesOffset;             //< number of vmValues in previous entries in fiberData_

    int fiberNoGlobal;                    //< fiberNo as given in settings (value of additionalArgument)
    int motorUnitNo;                      //< motor unit no.
    int fiberStimulationPointIndex;       //< index of the point on the fiber where to stimulate, i.e. position of the neuromuscular junction, if at center, it is equal to (int)(fiberData_[fiberDataNo].valuesLength / 2)

    double lastStimulationCheckTime;      //< last time the fiber was checked for stimulation
    double setSpecificStatesCallFrequency;        //< value of option with the same name in the python settings
    std::vector<double> setSpecificStatesFrequencyJitter;      //< value of option with the same name in the python settings
    double setSpecificStatesRepeatAfterFirstCall; //< how long in ms the prescribed value should be set
    double setSpecificStatesCallEnableBegin;      //< value of option with the same name in the python settings

    double currentJitter;                         //< current absolute value of jitter to add to setSpecificStatesCallFrequency
    int jitterIndex;                              //< index of the vector in setSpecificStatesFrequencyJitter which is the current value to use
    bool currentlyStimulating;                    //< if a stimulation is in progress at the current time
  };

<<<<<<< HEAD
=======

>>>>>>> 7ce3dd05
protected:

  //! load the firing times file and initialize the firingEvents_ and motorUnitNo_ variables
  void initializeFiringTimes();

  //! initialize the internal data structures, such as fiberData_
  void initializeDataStructures();

  //! set the names of the field variables in the data connector slots
  void initializeFieldVariableNames();

  //! create a source file with compute0D function from the CellML model, using the vc optimization type
  void initializeCellMLSourceFileVc();

  //! create a source file with compute0D function from the CellML model, using the gpu optimization type
  void initializeCellMLSourceFileGpu();

  //! get element lengths and vmValues from the other ranks
  void fetchFiberData();

  //! send vmValues data from fiberData_ back to the fibers where it belongs to and set in the respective field variable
  void updateFiberData();

  //! solve the 0D problem, starting from startTime. This is the part that is usually provided by the cellml file
  void compute0D(double startTime, double timeStepWidth, int nTimeSteps, bool storeAlgebraicsForTransfer);

  //! compute one time step of the right hand side for a single simd vector of instances
  virtual void compute0DInstance(Vc::double_v states[], std::vector<Vc::double_v> &parameters, double currentTime, double timeStepWidth,
                                 bool stimulate, bool storeAlgebraicsForTransfer,
                                 std::vector<Vc::double_v> &algebraicsForTransfer){};

  //! solve the 1D problem (diffusion), starting from startTime
  void compute1D(double startTime, double timeStepWidth, int nTimeSteps, double prefactor);

  //! compute the 0D-1D problem with Strang splitting
  void computeMonodomain(bool withOutputWritersEnabled);

  //! check if the current point will be stimulated now
  bool isCurrentPointStimulated(int fiberDataNo, double currentTime, bool currentPointIsInCenter);

  //! method to be called after the compute0D, updates the information in fiberPointBuffersStatesAreCloseToEquilibrium_
  void equilibriumAccelerationUpdate(const Vc::double_v statesPreviousValues[], int pointBuffersNo);

  //! check if the 0D computations for the current point are disabled because the states are in equilibrium
  bool isEquilibriumAccelerationCurrentPointDisabled(bool stimulateCurrentPoint, int pointBuffersNo);

  //! set the initial values for all states
  virtual void initializeStates(Vc::double_v states[]){};

  //! initialize the states vector and other static data that is used for GPU computation
  void initializeValuesOnGpu();

  //! generate source code to solve the monodomain equation with offloading to gpu
  void generateMonodomainSolverGpuSource(std::string filename, std::string headerCode, std::string mainCode);

  //! call the GPU code to compute the monodomain equation for advanceTimestep
  void computeMonodomainGpu();
  
  //! find out the currently used version of GCC, return as a string in the format, e.g., "10.2.0"
  std::string checkGccVersion();

  PythonConfig specificSettings_;    //< config for this object

  NestedSolversType nestedSolvers_;   //< the nested solvers object that would normally solve the problem

  std::vector<FiberPointBuffers<nStates>> fiberPointBuffers_;    //< computation buffers for the 0D problem, the states vector used when optimizationType == "vc"

  std::string fiberDistributionFilename_;  //< filename of the fiberDistributionFile, which contains motor unit numbers for fiber numbers
  std::string firingTimesFilename_;        //< filename of the firingTimesFile, which contains points in time of stimulation for each motor unit

  std::vector<std::vector<bool>> firingEvents_;   //< if a motor unit fires, firingEvents_[timeStepNo][motorUnitNo]
  std::vector<int> motorUnitNo_;                  //< number of motor unit for given fiber no motorUnitNo_[fiberNo]
  std::string durationLogKey0D_;                  //< duration log key for the 0D problem
  std::string durationLogKey1D_;                  //< duration log key for the 1D problem

  OutputWriter::Manager outputWriterManager_;     //< manager object holding all output writers

  std::vector<FiberData> fiberData_;  //< vector of fibers, the number of entries is the number of fibers to be computed by the own rank (nFibersToCompute_)
  int nFibersToCompute_;              //< number of fibers where own rank is involved (>= n.fibers that are computed by own rank)
  int nInstancesToCompute_;           //< number of instances of the Hodgkin-Huxley (or other CellML) problem to compute on this rank
  int nInstancesToComputePerFiber_;   //< number of instances to compute per fiber, i.e., global number of instances of a fiber
  int nParametersPerInstance_;        //< number of parameters per instance
  double currentTime_;                //< the current time used for the output writer
  int nTimeStepsSplitting_;           //< number of times to repeat the Strang splitting for one advanceTimeSpan() call of FastMonodomainSolver

  bool onlyComputeIfHasBeenStimulated_;       //< option if fiber should only be computed after it has been stimulated for the first time
  std::vector<bool> fiberHasBeenStimulated_;  //< for every fiber if it has been stimulated

  bool disableComputationWhenStatesAreCloseToEquilibrium_;                  //< option to avoid computation when the states won't change much
  enum state_t {
    inactive,                         //< the state values at the own point did not change in the last computation (according to a tolerance). This means the current point does not need to be computed.
    neighbor_is_active,           //< the state values did not change, so the state is inactive, but at a neighbouring point the value changed. This means the own value has to be computed because it can change due to diffusion.
    active                      //< the state values at the own point change and have to be computed
  };                                                                        //< type for fiberPointBuffersStatesAreCloseToEquilibrium_
  std::vector<state_t> fiberPointBuffersStatesAreCloseToEquilibrium_;
  int nFiberPointBufferStatesCloseToEquilibrium_;                           //< number of "inactive" entries in fiberPointBuffersStatesAreCloseToEquilibrium_
  bool setComputeStateInformation_;                                         //< whether the information in fiberPointBuffersStatesAreCloseToEquilibrium_ should be added to the algebraics to transfer in a variable named "computeStateInformation"

<<<<<<< HEAD
  std::vector<int> statesForTransferIndices_;          //< state no.s to transfer to other solvers within slot connector data
  std::vector<int> algebraicsForTransferIndices_;      //< which algebraics should be transferred to other solvers as part of slot connector data
=======
>>>>>>> 7ce3dd05
  double valueForStimulatedPoint_;              //< value to which the first state will be set if stimulated
  double neuromuscularJunctionRelativeSize_;    //< relative size of the range where the neuromuscular junction is located

  std::vector<std::vector<Vc::double_v>> fiberPointBuffersParameters_;        //< constant parameter values, changing parameters is not implemented
  std::vector<std::vector<Vc::double_v>> fiberPointBuffersAlgebraicsForTransfer_;   //<  [fiberPointNo][algebraicToTransferNo], algebraic values to use for slot connector data
<<<<<<< HEAD

=======
>>>>>>> 7ce3dd05

  std::vector<float> gpuParameters_;              //< for "gpu": constant parameter values, in struct of array memory layout: gpuParameters_[parameterNo*nInstances + instanceNo]
  std::vector<double> gpuAlgebraicsForTransfer_;   //< for "gpu": algebraic values to use for slot connector data, in struct of array memory layout: gpuAlgebraicsForTransfer_[algebraicNo*nInstances + instanceNo]
  std::vector<double> gpuStatesForTransfer_;       //< for "gpu": state values to use for slot connector data, in struct of array memory layout: gpuStatesForTransfer_[stateInThisListIndex*nInstances + instanceNo]
  std::vector<float> gpuElementLengths_;          //< for "gpu": the lengths of the 1D elements, in struct of array memory layout: gpuElementLengths_[fiberDataNo*nElementsOnFiber + elementNo]
  std::vector<char> gpuFiringEvents_;              //< for "gpu": if a motor unit fires at a specified time, 1=yes, 0=no, gpuFiringEvents_[timeStepNo*nMotorUnits + motorUnitNo]
  std::vector<double> gpuSetSpecificStatesFrequencyJitter_;  //< for "gpu", value of option with the same name in the python settings: gpuSetSpecificStatesFrequencyJitter_[fiberNo*nColumns + columnNo]
  int gpuFiringEventsNRows_;                       //< for "gpu": number of rows in the firing events file
  int gpuFiringEventsNColumns_;                    //< for "gpu": number of columns in the firing events file
  int gpuFrequencyJitterNColumns_;                 //< for "gpu": number of columns in the gpuSetSpecificStatesFrequencyJitter_ array
  std::vector<char> gpuFiberIsCurrentlyStimulated_; //< for "gpu": the value of fiberData_[].currentlyStimulating
  std::vector<int> gpuMotorUnitNo_;                      //< motor unit no.
  std::vector<int> gpuFiberStimulationPointIndex_;       //< index of the point on the fiber where to stimulate, i.e. position of the neuromuscular junction, if at center, it is equal to (int)(fiberData_[fiberDataNo].valuesLength / 2)
  std::vector<double> gpuLastStimulationCheckTime_;      //< last time the fiber was checked for stimulation
  std::vector<double> gpuSetSpecificStatesCallFrequency_;        //< value of option with the same name in the python settings
  std::vector<double> gpuSetSpecificStatesRepeatAfterFirstCall_; //< how long in ms the prescribed value should be set
  std::vector<double> gpuSetSpecificStatesCallEnableBegin_;      //< value of option with the same name in the python settings
  std::vector<double> gpuCurrentJitter_;                         //< current absolute value of jitter to add to setSpecificStatesCallFrequency
  std::vector<int> gpuJitterIndex_;                              //< index of the vector in setSpecificStatesFrequencyJitter which is the current value to use
  std::vector<double> gpuVmValues_;                      //< for "gpu": values of the first state, gpuVmValues_[instanceToComputeNo]
  
  bool generateGpuSource_;                               //< if the GPU source code should be generated, if not it reuses the existing file, this is for debugging

  void (*compute0DInstance_)(Vc::double_v [], std::vector<Vc::double_v> &, double, double, bool, bool, std::vector<Vc::double_v> &, const std::vector<int> &, double);   //< runtime-created and loaded function to compute one Heun step of the 0D problem
  void (*computeMonodomain_)(const float *parameters,
                              double *algebraicsForTransfer, double *statesForTransfer, const float *elementLengths,
                              double startTime, double timeStepWidthSplitting, int nTimeStepsSplitting, double dt0D, int nTimeSteps0D, double dt1D, int nTimeSteps1D,
                              double prefactor, double valueForStimulatedPoint);   //< runtime-created and loaded function to compute monodomain equation
  void (*initializeArrays_)(const double *statesOneInstance, const int *algebraicsForTransferIndicesParameter, const int *statesForTransferIndicesParameter,
                            const char *firingEventsParameter, const double *setSpecificStatesFrequencyJitterParameter, const int *motorUnitNoParameter,
                            const int *fiberStimulationPointIndexParameter, const double *lastStimulationCheckTimeParameter,
                            const double *setSpecificStatesCallFrequencyParameter, const double *setSpecificStatesRepeatAfterFirstCallParameter,
                            const double *setSpecificStatesCallEnableBeginParameter);   //< function that initializes all data on the target device (GPU)
  void (*initializeStates_)(Vc::double_v states[]);  //< runtime-created and loaded function to set all initial values for the states

  bool useVc_;                                       //< if the Vc library is used, if not, code for the GPU or OpenMP is generated
  std::string optimizationType_;                     //< the optimization type as given in the settings, one of "vc", "openmp", "gpu"
  bool initialized_;                                 //< if initialize was already called
};

#include "specialized_solver/fast_monodomain_solver/fast_monodomain_solver_base.tpp"
#include "specialized_solver/fast_monodomain_solver/fast_monodomain_solver_communication.tpp"
#include "specialized_solver/fast_monodomain_solver/fast_monodomain_solver_compute.tpp"
#include "specialized_solver/fast_monodomain_solver/fast_monodomain_solver_initialization.tpp"
#include "specialized_solver/fast_monodomain_solver/fast_monodomain_solver_gpu.tpp"<|MERGE_RESOLUTION|>--- conflicted
+++ resolved
@@ -143,10 +143,7 @@
     bool currentlyStimulating;                    //< if a stimulation is in progress at the current time
   };
 
-<<<<<<< HEAD
-=======
-
->>>>>>> 7ce3dd05
+
 protected:
 
   //! load the firing times file and initialize the firingEvents_ and motorUnitNo_ variables
@@ -245,20 +242,11 @@
   int nFiberPointBufferStatesCloseToEquilibrium_;                           //< number of "inactive" entries in fiberPointBuffersStatesAreCloseToEquilibrium_
   bool setComputeStateInformation_;                                         //< whether the information in fiberPointBuffersStatesAreCloseToEquilibrium_ should be added to the algebraics to transfer in a variable named "computeStateInformation"
 
-<<<<<<< HEAD
-  std::vector<int> statesForTransferIndices_;          //< state no.s to transfer to other solvers within slot connector data
-  std::vector<int> algebraicsForTransferIndices_;      //< which algebraics should be transferred to other solvers as part of slot connector data
-=======
->>>>>>> 7ce3dd05
   double valueForStimulatedPoint_;              //< value to which the first state will be set if stimulated
   double neuromuscularJunctionRelativeSize_;    //< relative size of the range where the neuromuscular junction is located
 
   std::vector<std::vector<Vc::double_v>> fiberPointBuffersParameters_;        //< constant parameter values, changing parameters is not implemented
   std::vector<std::vector<Vc::double_v>> fiberPointBuffersAlgebraicsForTransfer_;   //<  [fiberPointNo][algebraicToTransferNo], algebraic values to use for slot connector data
-<<<<<<< HEAD
-
-=======
->>>>>>> 7ce3dd05
 
   std::vector<float> gpuParameters_;              //< for "gpu": constant parameter values, in struct of array memory layout: gpuParameters_[parameterNo*nInstances + instanceNo]
   std::vector<double> gpuAlgebraicsForTransfer_;   //< for "gpu": algebraic values to use for slot connector data, in struct of array memory layout: gpuAlgebraicsForTransfer_[algebraicNo*nInstances + instanceNo]
