# Configuration for scons build system
#
# For each package the following variables are available:
# <PACKAGE>_DIR         Location of the package, must contain subfolders "include" and "lib" or "lib64" with header and library files.
# <PACKAGE>_INC_DIR     Location of (*.h) header files
# <PACKAGE>_LIB_DIR     Location of (*.a) libraries
# <PACKAGE>_LIBS        List of libraries, optional since the standard names are already hardcoded.
# <PACKAGE>_DOWNLOAD    Download, build and use a local copy of the package.
# <PACKAGE>_REDOWNLOAD  Force update of previously downloaded copy. For that <PACKAGE>_DOWNLOAD has to be also true.
# <PACKAGE>_REBUILD     Force a new build of the package without redownloading it if already has been downloaded earlier.
#
# You do one of the following:
# 1. Not specify any of the variables. Then standard locations in dependencies as well as /usr, /usr/local are searched.
# 2. Specify <PACKAGE>_DIR to directly give the base directory to the package's location. Do this to e.g. use system provided libraries.
# 3. Specify <PACKAGE>_INC_DIR and <PACKAGE>_LIB_DIR to point to the header and library directories. They are usually named "include" and "lib".
# 4. Set <PACKAGE>_DOWNLOAD=True or additionally <PACKAGE>_REDOWNLOAD=True to let the build system download and install everything on their own.

# set compiler
cc="gcc"   # c compiler
CC="g++"   # c++ compiler

# LAPACK, includes also BLAS, current OpenBLAS is used
LAPACK_DOWNLOAD=True

# PETSc
PETSC_DOWNLOAD=True
#PETSC_REDOWNLOAD=True

# Python
PYTHON_DOWNLOAD=True    # This downloads and uses Python, use it to be independent of an eventual system python
PYTHON_REDOWNLOAD=False

# Numpy
CYTHON_DOWNLOAD=True
NUMPYC_DOWNLOAD=True

# SciPy
SCIPY_DOWNLOAD=True

# Matplotlib and other python dependencies
BZIP2_DOWNLOAD=True
MATPLOTLIB_DOWNLOAD=True
NUMPYSTL_DOWNLOAD=True
SVGPATH_DOWNLOAD=True

# Base64
BASE64_DOWNLOAD=True

# Google Test
GOOGLETEST_DOWNLOAD=True
#GOOGLETEST_REDOWNLOAD=True

# SEMT
SEMT_DOWNLOAD=True
#SEMT_REDOWNLOAD=True  # you can comment out this, once it has reinstalled SEMT. This is only needed for the travis CI test cases which use an older docker container for the builds.

# EasyLoggingPP
EASYLOGGINGPP_DOWNLOAD=True
#EASYLOGGINGPP_REDOWNLOAD=True

# MPI
# MPI is normally detected using mpicc. If this is not available, you can provide the MPI_DIR as usual.
MPI_DIR="/usr/lib/openmpi"    # standard path for ubuntu 16.04
#MPI_DIR="/usr/lib64/mpich/"

# automatically set MPI_DIR for ubuntu 18.04
try:
  import lsb_release
  lsb_info = lsb_release.get_lsb_information()   # get information about ubuntu version, if available
  if "RELEASE" in lsb_info:
    if lsb_info["RELEASE"] == "18.04":
      MPI_DIR="/usr/lib/x86_64-linux-gnu/openmpi"   # this is the path for ubuntu 18.04

  # use value of environment variable 'MPI_HOME' if it is set
  import os
  if os.environ.get("MPI_HOME") is not None:
    MPI_DIR = os.environ.get("MPI_HOME")
    
  # for Travis CI build MPI ourselves
  if os.environ.get("TRAVIS") is not None:
    print "Travis CI detected, del MPI_DIR"
    del MPI_DIR
    MPI_DOWNLOAD=True

except:
  pass

# other variables for hazelhen
import os
if os.environ.get("SITE_PLATFORM_NAME") == "hazelhen":
  cc="cc"   # C compiler
  CC="CC"   # C++ compiler
  mpiCC="CC"  # mpi C++ compiler

<<<<<<< HEAD
  #MPI_DIR = os.environ.get("CRAY_MPICH_DIR")
  #LAPACK_DOWNLOAD = False
  #LAPACK_DIR = os.environ.get("CRAY_LIBSCI_PREFIX_DIR")
  #PETSC_DOWNLOAD = False
  #PETSC_DIR = os.environ.get("PETSC_DIR")
=======
  MPI_DIR = os.environ.get("CRAY_MPICH_DIR")
  LAPACK_DOWNLOAD = False
  LAPACK_DIR = os.environ.get("CRAY_LIBSCI_PREFIX_DIR")
  PETSC_DOWNLOAD = False
  PETSC_DIR = os.environ.get("PETSC_DIR")
>>>>>>> 1fc39ea9


# module restore opendihu
# or 
#   module swap PrgEnv-cray/6.0.4 PrgEnv-gnu
#   module load cray-libsci
#   module load cray-petsc  (or cray-petsc-64 for big data)



<|MERGE_RESOLUTION|>--- conflicted
+++ resolved
@@ -92,20 +92,11 @@
   CC="CC"   # C++ compiler
   mpiCC="CC"  # mpi C++ compiler
 
-<<<<<<< HEAD
   #MPI_DIR = os.environ.get("CRAY_MPICH_DIR")
   #LAPACK_DOWNLOAD = False
   #LAPACK_DIR = os.environ.get("CRAY_LIBSCI_PREFIX_DIR")
   #PETSC_DOWNLOAD = False
   #PETSC_DIR = os.environ.get("PETSC_DIR")
-=======
-  MPI_DIR = os.environ.get("CRAY_MPICH_DIR")
-  LAPACK_DOWNLOAD = False
-  LAPACK_DIR = os.environ.get("CRAY_LIBSCI_PREFIX_DIR")
-  PETSC_DOWNLOAD = False
-  PETSC_DIR = os.environ.get("PETSC_DIR")
->>>>>>> 1fc39ea9
-
 
 # module restore opendihu
 # or 
