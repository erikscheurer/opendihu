--- conflicted
+++ resolved
@@ -93,15 +93,11 @@
   # on neon use custom cmake
   import socket
   if socket.gethostname() == "neon" or socket.gethostname() == "helium" or "argon" in socket.gethostname():
-<<<<<<< HEAD
     if os.path.isfile("~/software/cmake/cmake-3.13.3-Linux-x86_64/bin/cmake"):
       cmake="~/software/cmake/cmake-3.13.3-Linux-x86_64/bin/cmake"
-=======
-    cmake="~/software/cmake/cmake-3.13.3-Linux-x86_64/bin/cmake"
 
   if "sgscl" in socket.gethostname():
     MPI_DIR="/scratch-nfs/maierbn/openmpi/install-3.1"
->>>>>>> 662de3c3
   
   # on cmcs09 (CPU-GPU):
   if socket.gethostname() == 'cmcs09':
@@ -153,7 +149,7 @@
   cc = "cc"   # C compiler wrapper
   CC = "CC"   # C++ compiler wrapper
   mpiCC = "CC"  # mpi C++ compiler wrapper
-  cmake = "~/cmake_3.6.3/bin/cmake"
+  cmake = "/lustre/cray/ws8/ws/icbbnmai-opendihu1/cmake/cmake-3.13.2-Linux-x86_64/bin/cmake"
 
   # use cray-pat for profiling
   USE_CRAY_PAT = False
